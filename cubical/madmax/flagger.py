import numpy as np
import os, os.path
import traceback
from cubical.tools import logger, ModColor
from cubical.flagging import FL
from cubical.statistics import SolverStats
from cubical.tools import BREAK  # useful: can set static breakpoints by putting BREAK() in the code
from cubical.madmax import plots

log = logger.getLogger("madmax")


# Conversion factor for sigma = SIGMA_MAD*mad
SIGMA_MAD = 1.4826

import __builtin__
try:
    __builtin__.profile
except AttributeError:
    # No line profiler, provide a pass-through version
    def profile(func): return func
    __builtin__.profile = profile 
    

class Flagger(object):
    def __init__(self, GD, chunk_label, metadata, stats):
        self.GD = GD
        self.metadata = metadata
        self.stats = stats
        self.chunk_label = chunk_label

        self.flag_warning_threshold = GD['flags']["warn-thr"]

        self._mode = GD['madmax']['enable']
        self._pretend = self._mode == "pretend"
        self.trial_mode = self._trial = self._mode == "trial"
        if self._pretend:
            self.desc_mode = "Pretend-Mad Max"
        elif self._mode == "trial":
            self.desc_mode = "Trial-Mad Max"
        elif self._mode:
            self.desc_mode = "Mad Max"
        else:
            self.desc_mode = "No Max"

        self.flagbit = 0 if self._pretend else FL.MAD

        self.mad_threshold = GD['madmax']['threshold']
        self.medmad_threshold = GD['madmax']['global-threshold']
        if not isinstance(self.mad_threshold, list):
            self.mad_threshold = [self.mad_threshold]
        if not isinstance(self.medmad_threshold, list):
            self.medmad_threshold = [self.medmad_threshold]
        self.mad_diag = GD['madmax']['diag']
        self.mad_offdiag = self.metadata.num_corrs == 4 and GD['madmax']['offdiag']
        if not self.mad_diag and not self.mad_offdiag:
            self._mode = False

        # setup MAD estimation settings
        self.mad_per_corr = False
        if GD['madmax']['estimate'] == 'corr':
            self.mad_per_corr = True
            self.mad_estimate_diag, self.mad_estimate_offdiag = self.mad_diag, self.mad_offdiag
        elif GD['madmax']['estimate'] == 'all':
            self.mad_estimate_diag = True
            self.mad_estimate_offdiag = self.metadata.num_corrs == 4
        elif GD['madmax']['estimate'] == 'diag':
            self.mad_estimate_diag, self.mad_estimate_offdiag = True, False
        elif GD['madmax']['estimate'] == 'offdiag':
            if self.metadata.num_corrs == 4:
                self.mad_estimate_diag, self.mad_estimate_offdiag = False, True
            else:
                self.mad_estimate_diag, self.mad_estimate_offdiag = True, False
        else:
            raise RuntimeError("invalid --madmax-estimate {} setting".format(GD['madmax']['estimate']))

        self._plotnum = 0

    def get_mad_thresholds(self):
        """MAD thresholds above are either a list, or empty. Each time we access the list, we pop the first element,
        until the list is down to one element."""
        if not self._mode:
            return 0, 0
        return self.mad_threshold.pop(0) if len(self.mad_threshold) > 1 else \
                   (self.mad_threshold[0] if self.mad_threshold else 0), \
               self.medmad_threshold.pop(0) if len(self.medmad_threshold) > 1 else \
                   (self.medmad_threshold[0] if self.medmad_threshold else 0)

    def get_plot_filename(self, kind=''):
        plotdir = '{}-madmax.plots'.format(self.GD['out']['name'])
        if not os.path.exists(plotdir):
            try:
                os.mkdir(plotdir)
            # allow a failure -- perhaps two workers got unlucky and both are trying to make the
            # same directory. Let savefig() below fail instead
            except OSError:
                pass
        if kind:
            filename = '{}/{}.{}.{}.png'.format(plotdir, self.chunk_label, self._plotnum, kind)
        else:
            filename = '{}/{}.{}.png'.format(plotdir, self.chunk_label, self._plotnum)
        self._plotnum += 1
        return filename

    @profile
    def report_carnage(self, absres, mad, baddies, flags_arr, method, max_label):
        made_plots = False
        n_tim, n_fre, n_ant, n_ant = baddies.shape
        nbad = int(baddies.sum())
        self.stats.chunk.num_mad_flagged += nbad

        if nbad:
            if nbad < flags_arr.size * self.flag_warning_threshold:
                warning, color = "", "blue"
            else:
                warning, color = "WARNING: ", "red"
            frac = nbad / float(baddies.size)
            mode = "trial-" if self._trial else ("pretend-" if self._pretend else "")
            print>> log(1, color), \
                "{warning}{max_label} {method} {mode}flags {nbad} ({frac:.2%}) visibilities".format(**locals())
            if log.verbosity() > 2 or self.GD['madmax']['plot']:
                per_bl = []
                total_elements = float(n_tim * n_fre)
                interesting_fraction = self.GD['madmax']['plot-frac-above']*total_elements
                plot_explicit_baseline = None
                for p in xrange(n_ant):
                    for q in xrange(p + 1, n_ant):
                        n_flagged = baddies[:, :, p, q].sum()
                        if n_flagged and n_flagged >= interesting_fraction:
                            per_bl.append((n_flagged, p, q))
                        if self.GD['madmax']['plot-bl'] == self.metadata.baseline_name[p,q]:
                            plot_explicit_baseline = (n_flagged, p ,q)
                per_bl = sorted(per_bl, reverse=True)
                # print
                per_bl_str = ["{} ({}m): {} ({:.2%})".format(self.metadata.baseline_name[p,q],
                                int(self.metadata.baseline_length[p,q]), n_flagged, n_flagged/total_elements)
                              for n_flagged, p, q in per_bl]
                print>> log(3), "{} of which per baseline: {}".format(max_label, ", ".join(per_bl_str))
                # plot, if asked to
                if self.GD['madmax']['plot']:
                    baselines_to_plot = []
                    if len(per_bl):
                        baselines_to_plot.append((per_bl[0], "worst baseline"))
                    if len(per_bl)>2:
                        baselines_to_plot.append((per_bl[len(per_bl)//2], "median baseline"))
                    if plot_explicit_baseline:
                        baselines_to_plot.append((plot_explicit_baseline,"--madmax-plot-bl"))
                    import pylab
                    for (n_flagged, p, q), baseline_label in baselines_to_plot:
                        # make subplots
                        subplot_titles = {}
                        for c1,x1 in enumerate(self.metadata.feeds.upper()):
                            for c2,x2 in enumerate(self.metadata.feeds.upper()):
                                mm = mad[0,p,q,c1,c2] if self.mad_per_corr else mad[0,p,q]
                                subplot_titles[c1,c2] = "{}{} residuals (MAD {:.2f})".format(x1, x2, mm)
<<<<<<< HEAD
                        try:
                            figure = plots.make_dual_absres_plot(absres, flags_arr!=0, baddies, p, q, self.metadata, subplot_titles)
                            # make plot title with some info
                            fraction = n_flagged / total_elements
                            blname = self.metadata.baseline_name[p,q]
                            bllen  = int(self.metadata.baseline_length[p,q])
                            pylab.suptitle("{} {}: baseline {} ({}m), {} ({:.2%}) visibilities killed ({})".format(max_label,
                                            method, blname, bllen, n_flagged, fraction, baseline_label))
                            # save or show plot
=======
                        figure = plots.make_dual_absres_plot(absres, flags_arr!=0, baddies, p, q, self.metadata, subplot_titles)
                        # make plot title with some info
                        fraction = n_flagged / total_elements
                        blname = self.metadata.baseline_name[p,q]
                        bllen  = int(self.metadata.baseline_length[p,q])
                        pylab.suptitle("{} {}: baseline {} ({}m), {} ({:.2%}) visibilities killed ({})".format(max_label,
                                        method, blname, bllen, n_flagged, fraction, baseline_label))
                        # save or show plot
                        try:
>>>>>>> ab9cbe7b
                            if self.GD['madmax']['plot'] == 'show':
                                pylab.show()
                            else:
                                filename = self.get_plot_filename()
                                figure.savefig(filename, dpi=300)
                                print>>log(1),"{}: saving Mad Max flagging plot to {}".format(self.chunk_label,filename)
<<<<<<< HEAD
                            pylab.close(figure)
                            del figure
                            made_plots = True
                        except Exception as exc:
                            traceback.print_exc()
                            print>>log(1, "red"), "WARNING: {}: exception {} raised while generating Mad Max waterfall plot for baseline {}".format(
                                            self.chunk_label, exc, baseline_label)
                            print>>log(1), "Although harmless, this may indicate a problem with the data, or a bug in CubiCal."
                            print>>log(1), "Please see stack trace above, and report if you think this is a bug."


=======
                        except Exception as exc:
                            print>>log(0, "red"),"{}: mad max plotting failed. Something is funky with the data!".format(self.chunk_label)

                        pylab.close(figure)
                        del figure
                        made_plots = True
>>>>>>> ab9cbe7b
        else:
            print>> log(2),"{} {} abides".format(max_label, method)

        return made_plots, nbad>0


    @profile
    def beyond_thunderdome(self, resid_arr, data_arr, model_arr, flags_arr, threshold, med_threshold, max_label):
        """This function implements MAD-based flagging on residuals"""
        if not threshold and not med_threshold:
            return False
        n_mod, _, _, n_ant, n_ant, n_cor, n_cor = resid_arr.shape

        import cubical.kernels
        cymadmax = cubical.kernels.import_kernel("cymadmax")
        # estimate MAD of off-diagonal elements
        absres = np.empty_like(resid_arr, dtype=np.float32)
        np.abs(resid_arr, out=absres)
        if self.mad_per_corr:
            mad, goodies = cymadmax.compute_mad_per_corr(absres, flags_arr, diag=self.mad_estimate_diag, offdiag=self.mad_estimate_offdiag)
        else:
            mad, goodies = cymadmax.compute_mad(absres, flags_arr, diag=self.mad_estimate_diag, offdiag=self.mad_estimate_offdiag)
        # any of it non-zero?
        if mad.mask.all():
            return
        # estimate median MAD
        ### want to do this:
        ## medmad = np.ma.median(mad, axis=(1,2))
        ### but this seems to thrown an error on earlier numpys (1.11?), so let's be defensive and reshape into one axis:
        shape1 = [mad.shape[0], mad.shape[1]*mad.shape[2]] + list(mad.shape[3:])
        medmad = np.ma.median(mad.reshape(shape1), axis=1)
        # all this was worth it, just so I could type "mad.max()" as legit code
        print>>log(2),"{} per-baseline MAD min {:.2f}, max {:.2f}, median {:.2f} to {:.2f}".format(max_label, mad.min(), mad.max(), medmad.min(), medmad.max())
        if log.verbosity() > 4:
            for imod in xrange(n_mod):
                if self.mad_per_corr:
                    for ic1,c1 in enumerate(self.metadata.feeds):
                        for ic2,c2 in enumerate(self.metadata.feeds):
                            per_bl = [(mad[imod,p,q,ic1,ic2], p, q) for p in xrange(n_ant)
                                      for q in xrange(p+1, n_ant) if not mad.mask[imod,p,q,ic1,ic2]]
                            per_bl = ["{} ({}m): {:.2f}".format(self.metadata.baseline_name[p,q], int(self.metadata.baseline_length[p,q]), x)
                                      for x, p, q in sorted(per_bl)[::-1]]
                            print>>log(4),"{} model {} {}{} MADs are {}".format(max_label, imod,
                                                                                c1.upper(), c2.upper(), ", ".join(per_bl))
                else:
                    per_bl = [(mad[imod,p,q,], p, q) for p in xrange(n_ant)
                              for q in xrange(p+1, n_ant) if not mad.mask[imod,p,q]]
                    per_bl = ["{} ({}m) {:.2f}".format(self.metadata.baseline_name[p,q], int(self.metadata.baseline_length[p,q]), x)
                              for x, p, q in sorted(per_bl)[::-1]]
                    print>>log(4),"{} model {} MADs are {}".format(max_label, imod, ", ".join(per_bl))


        made_plots = flagged_something = False

        thr = np.zeros((n_mod, n_ant, n_ant, n_cor, n_cor), dtype=np.float32)
        # apply per-baseline MAD threshold
        if threshold:
            if self.mad_per_corr:
                thr[:] = threshold * mad / SIGMA_MAD
            else:
                thr[:] = threshold * mad[...,np.newaxis,np.newaxis] / SIGMA_MAD
            baddies = cymadmax.threshold_mad(absres, thr, flags_arr, self.flagbit, goodies,
                                             diag=self.mad_diag, offdiag=self.mad_offdiag)
            made_plots, flagged_something  = self.report_carnage(absres, mad, baddies, flags_arr,
                                                "baseline-based Mad Max ({} sigma)".format(threshold), max_label)
            if not self._pretend:
                baddies = baddies.astype(bool)
                model_arr[:,:,baddies,:,:] = 0
                data_arr[:,baddies,:,:] = 0

        # apply global median MAD threshold
        if med_threshold:
            med_thr = med_threshold * medmad / SIGMA_MAD
            if self.mad_per_corr:
                thr[:] = med_thr[:,np.newaxis,np.newaxis,:,:]
            else:
                thr[:] = med_thr[:,np.newaxis,np.newaxis,np.newaxis,np.newaxis]
            baddies = cymadmax.threshold_mad(absres, thr, flags_arr, self.flagbit, goodies,
                                             diag=self.mad_diag, offdiag=self.mad_offdiag)

            made, flagged = \
                self.report_carnage(absres, mad, baddies, flags_arr,
                                       "global Mad Max ({} sigma)".format(med_threshold), max_label)

            made_plots = made_plots or made
            flagged_something = flagged_something or flagged

            if not self._pretend:
                baddies = baddies.astype(bool)
                model_arr[:, :, baddies, :, :] = 0
                data_arr[:, baddies, :, :] = 0
        else:
            med_thr = None

        # generate overview plot
        if made_plots:
            import pylab
            outflags, figure = plots.make_baseline_mad_plot(mad, medmad, med_thr, metadata=self.metadata,
                                max_label=max_label, chunk_label=self.chunk_label,
                                antenna_mad_threshold=self.GD['madmax']['flag-ant-thr'])
            if outflags.any():
                flagged_something = True
                if self.mad_per_corr:
                    outflags = outflags.any(axis=(-1,-2))
                if self.GD['madmax']['flag-ant'] and not self._pretend:
                    print>>log(0, "red"),"{} baselines {}flagged on mad residuals (--madmax-flag-ant 1)".format(
                                            outflags.sum()/2, "trial-" if self._trial else "")
                    flags_arr[:,:,outflags] |= self.flagbit
                    model_arr[:,:,:,:,outflags,:,:] = 0
                    data_arr[:,:,:,outflags,:,:] = 0
                else:
                    print>>log(0, "red"),"{} baselines would have been flagged due to mad residuals (use --madmax-flag-ant)".format(outflags.sum()/2)

            try:
                if self.GD['madmax']['plot'] == 'show':
                    pylab.show()
                else:
                    filename = self.get_plot_filename('mads')
                    print>>log(1),"{}: saving MAD distribution plot to {}".format(self.chunk_label,filename)
                    figure.savefig(filename, dpi=300)
                    import cPickle
                    pickle_file = filename+".cp"
                    cPickle.dump((mad, medmad, med_thr, self.metadata, max_label), open(pickle_file, "w"), 2)
                    print>>log(1),"{}: pickling MAD distribution to {}".format(self.chunk_label, pickle_file)
                pylab.close(figure)
                del figure
            except Exception as exc:
                traceback.print_exc()
                print>> log(1,"red"), "WARNING: {}: exception {} raised while rendering Mad Max summary plot".format(
                                        self.chunk_label, exc)
                print>> log(1), "Although harmless, this may indicate a problem with the data, or a bug in CubiCal."
                print>> log(1), "Please see stack trace above, and report if you think this is a bug."

        return flagged_something and not self._pretend<|MERGE_RESOLUTION|>--- conflicted
+++ resolved
@@ -153,7 +153,6 @@
                             for c2,x2 in enumerate(self.metadata.feeds.upper()):
                                 mm = mad[0,p,q,c1,c2] if self.mad_per_corr else mad[0,p,q]
                                 subplot_titles[c1,c2] = "{}{} residuals (MAD {:.2f})".format(x1, x2, mm)
-<<<<<<< HEAD
                         try:
                             figure = plots.make_dual_absres_plot(absres, flags_arr!=0, baddies, p, q, self.metadata, subplot_titles)
                             # make plot title with some info
@@ -163,24 +162,12 @@
                             pylab.suptitle("{} {}: baseline {} ({}m), {} ({:.2%}) visibilities killed ({})".format(max_label,
                                             method, blname, bllen, n_flagged, fraction, baseline_label))
                             # save or show plot
-=======
-                        figure = plots.make_dual_absres_plot(absres, flags_arr!=0, baddies, p, q, self.metadata, subplot_titles)
-                        # make plot title with some info
-                        fraction = n_flagged / total_elements
-                        blname = self.metadata.baseline_name[p,q]
-                        bllen  = int(self.metadata.baseline_length[p,q])
-                        pylab.suptitle("{} {}: baseline {} ({}m), {} ({:.2%}) visibilities killed ({})".format(max_label,
-                                        method, blname, bllen, n_flagged, fraction, baseline_label))
-                        # save or show plot
-                        try:
->>>>>>> ab9cbe7b
                             if self.GD['madmax']['plot'] == 'show':
                                 pylab.show()
                             else:
                                 filename = self.get_plot_filename()
                                 figure.savefig(filename, dpi=300)
                                 print>>log(1),"{}: saving Mad Max flagging plot to {}".format(self.chunk_label,filename)
-<<<<<<< HEAD
                             pylab.close(figure)
                             del figure
                             made_plots = True
@@ -190,16 +177,6 @@
                                             self.chunk_label, exc, baseline_label)
                             print>>log(1), "Although harmless, this may indicate a problem with the data, or a bug in CubiCal."
                             print>>log(1), "Please see stack trace above, and report if you think this is a bug."
-
-
-=======
-                        except Exception as exc:
-                            print>>log(0, "red"),"{}: mad max plotting failed. Something is funky with the data!".format(self.chunk_label)
-
-                        pylab.close(figure)
-                        del figure
-                        made_plots = True
->>>>>>> ab9cbe7b
         else:
             print>> log(2),"{} {} abides".format(max_label, method)
 

--- conflicted
+++ resolved
@@ -486,8 +486,7 @@
     return corr_vis, stats
 
 
-<<<<<<< HEAD
-def solve_and_correct_residuals(gm, obser_arr, model_arr, flags_arr, weight_arr, label, sol_opts):
+def solve_and_correct_residuals(gm, obser_arr, model_arr, flags_arr, weight_arr, label, sol_opts, correct=True):
     """
     Run the solver and apply the resulting gain solutions to the residuals. Produces corrected 
     residuals. All arguments excluding the weights are passed through to _solve_gains.
@@ -521,11 +520,6 @@
 
     # If weights are set, multiply data and model by weights. Keep an unweighted copy of the model 
     # and data, as we need to apply the solutions to the unweighted residuals.
-=======
-def solve_and_correct_residuals(gm, obser_arr, model_arr, flags_arr, weight_arr, label, sol_opts, correct=True):
-    # if weights are set, multiply data and model by weights, but keep an unweighted copy
-    # of the model and data, since we need to correct the residuals
->>>>>>> 6cb13f80
 
     if weight_arr is not None:
         obser_arr1 = obser_arr * weight_arr[..., np.newaxis, np.newaxis]

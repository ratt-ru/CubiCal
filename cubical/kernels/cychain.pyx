<<<<<<< HEAD
"""
Cython kernels for the Jones chain machine. Functions require output arrays to be 
provided. Common dimensions of arrays are:

+----------------+------+
| Dimension      | Size |
+================+======+
| Direction      |   d  |
+----------------+------+
| Model          |   m  |
+----------------+------+
| Time           |   t  |
+----------------+------+
| Time Intervals |   ti |
+----------------+------+
| Frequency      |   f  |
+----------------+------+
| Freq Intervals |   fi |
+----------------+------+
| Antenna        |   a  |
+----------------+------+
| Correlation    |   c  |
+----------------+------+

"""

=======
# CubiCal: a radio interferometric calibration suite
# (c) 2017 Rhodes University & Jonathan S. Kenyon
# http://github.com/ratt-ru/CubiCal
# This code is distributed under the terms of GPLv2, see LICENSE.md for details
>>>>>>> 6cb13f80
from cython.parallel import prange, parallel
import numpy as np
cimport numpy as np
import cython

ctypedef fused complex3264:
    np.complex64_t
    np.complex128_t

@cython.cdivision(True)
@cython.wraparound(False)
@cython.boundscheck(False)
@cython.nonecheck(False)
def cycompute_jh(complex3264 [:,:,:,:,:,:,:,:] jh,
                 complex3264 [:,:,:,:,:,:] g,                 
                 int t_int,
                 int f_int):

    """
    Given J\ :sup:`H` (initially populated with the model array) and gains, computes the non-zero 
    elements of J\ :sup:`H`. J\ :sup:`H` has full time and frequency resolution - solution intervals
    are used to correctly associate the gains with the model. The result here contains the useful 
    elements of J\ :sup:`H` but does not look like the analytic solution. This function is called
    multiple times during a chain computation. Each call applies a different gain term.   

    Args:
        jh (np.complex64 or np.complex128):
            Typed memoryview of J\ :sup:`H` array with dimensions (d, m, t, f, a, a, c, c).
        g (np.complex64 or np.complex128):
            Typed memoryview of gain array with dimension (d, ti, fi, a, c, c).
        t_int (int):
            Number of time slots per solution interval.
        f_int (int):
            Number of frequencies per solution interval.
    """

    cdef int d, i, t, f, aa, ab, rr, rc, gd = 0
    cdef int n_dir, n_mod, n_tim, n_fre, n_ant, g_dir
    cdef complex3264 jh00, jh01, jh10, jh11

    n_dir = jh.shape[0]
    n_mod = jh.shape[1]
    n_tim = jh.shape[2]
    n_fre = jh.shape[3]
    n_ant = jh.shape[4]

    g_dir = g.shape[0]

    for d in xrange(n_dir):
        gd = d%g_dir
        for i in xrange(n_mod):
            for t in xrange(n_tim):
                rr = t/t_int
                for f in xrange(n_fre):
                    rc = f/f_int
                    for aa in xrange(n_ant):
                        for ab in xrange(n_ant):

                            jh00 = jh[d,i,t,f,aa,ab,0,0]
                            jh10 = jh[d,i,t,f,aa,ab,1,0]
                            jh01 = jh[d,i,t,f,aa,ab,0,1]
                            jh11 = jh[d,i,t,f,aa,ab,1,1]


                            jh[d,i,t,f,aa,ab,0,0] = g[gd,rr,rc,aa,0,0]*jh00 + \
                                                    g[gd,rr,rc,aa,0,1]*jh10

                            jh[d,i,t,f,aa,ab,0,1] = g[gd,rr,rc,aa,0,0]*jh01 + \
                                                    g[gd,rr,rc,aa,0,1]*jh11

                            jh[d,i,t,f,aa,ab,1,0] = g[gd,rr,rc,aa,1,0]*jh00 + \
                                                    g[gd,rr,rc,aa,1,1]*jh10

                            jh[d,i,t,f,aa,ab,1,1] = g[gd,rr,rc,aa,1,0]*jh01 + \
                                                    g[gd,rr,rc,aa,1,1]*jh11



@cython.cdivision(True)
@cython.wraparound(False)
@cython.boundscheck(False)
@cython.nonecheck(False)
def cyapply_left_inv_jones(complex3264 [:,:,:,:,:,:] jhr,
                           complex3264 [:,:,:,:,:,:] ginv,
                           int t_int,
                           int f_int):

    """
    Applies the inverse of a gain array the left side of J\ :sup:`H`\R. J\ :sup:`H`\R has full time 
    and frequency resolution - solution intervals are used to correctly associate the gains with 
    the model. This is a special function which is unique to the Jones chain.    

    Args:
        jhr (np.complex64 or np.complex128):
            Typed memoryview of J\ :sup:`H`\R array with dimensions (d, t, f, a, c, c).
        ginv (np.complex64 or np.complex128):
            Typed memoryview of inverse gain array with dimensions (d, ti, fi, a, c, c).
        t_int (int):
            Number of time slots per solution interval.
        f_int (int):
            Number of frequencies per solution interval.
    """

    cdef int d, i, t, f, aa, ab, rr, rc, gd = 0
    cdef int n_dir, n_tim, n_fre, n_ant, g_dir
    cdef complex3264 jhr00, jhr01, jhr10, jhr11

    n_dir = jhr.shape[0]
    n_tim = jhr.shape[1]
    n_fre = jhr.shape[2]
    n_ant = jhr.shape[3]

    g_dir = ginv.shape[0]

    for d in xrange(n_dir):
        gd = d%g_dir
        for t in xrange(n_tim):
            rr = t/t_int
            for f in xrange(n_fre):
                rc = f/f_int
                for aa in xrange(n_ant):

                    jhr00 = jhr[d,t,f,aa,0,0]
                    jhr01 = jhr[d,t,f,aa,0,1]
                    jhr10 = jhr[d,t,f,aa,1,0]
                    jhr11 = jhr[d,t,f,aa,1,1]

                    jhr[d,t,f,aa,0,0] = ginv[gd,rr,rc,aa,0,0]*jhr00 + \
                                        ginv[gd,rr,rc,aa,0,1]*jhr10

                    jhr[d,t,f,aa,0,1] = ginv[gd,rr,rc,aa,0,0]*jhr01 + \
                                        ginv[gd,rr,rc,aa,0,1]*jhr11

                    jhr[d,t,f,aa,1,0] = ginv[gd,rr,rc,aa,1,0]*jhr00 + \
                                        ginv[gd,rr,rc,aa,1,1]*jhr10

                    jhr[d,t,f,aa,1,1] = ginv[gd,rr,rc,aa,1,0]*jhr01 + \
                                        ginv[gd,rr,rc,aa,1,1]*jhr11

@cython.cdivision(True)
@cython.wraparound(False)
@cython.boundscheck(False)
@cython.nonecheck(False)
def cysum_jhr_intervals(complex3264 [:,:,:,:,:,:] jhr,
                        complex3264 [:,:,:,:,:,:] jhrint,
                        int t_int,
                        int f_int):

    """
    Collapses J\ :sup:`H`\R to be cosistent with the solution intervals for the current gain of 
    interest. This is necessary as each gain term in a chain may have unique solution intervals. 

    Args:
        jhr (np.complex64 or np.complex128):
            Typed memoryview of J\ :sup:`H`\R array with dimensions (d, t, f, a, c, c).
        jhrint (np.complex64 or np.complex128):
            Typed memoryview of collapsed J\ :sup:`H`\R array with dimensions (d, ti, fi, a, c, c).
        t_int (int):
            Number of time slots per solution interval.
        f_int (int):
            Number of frequencies per solution interval.
    """

    cdef int d, i, t, f, aa, ab, rr, rc = 0
    cdef int n_dir, n_tim, n_fre, n_ant

    n_dir = jhr.shape[0]
    n_tim = jhr.shape[1]
    n_fre = jhr.shape[2]
    n_ant = jhr.shape[3]

    for d in xrange(n_dir):
        for t in xrange(n_tim):
            rr = t/t_int
            for f in xrange(n_fre):
                rc = f/f_int
                for aa in xrange(n_ant):

                    jhrint[d,rr,rc,aa,0,0] = jhrint[d,rr,rc,aa,0,0] + jhr[d,t,f,aa,0,0]

                    jhrint[d,rr,rc,aa,0,1] = jhrint[d,rr,rc,aa,0,1] + jhr[d,t,f,aa,0,1]

                    jhrint[d,rr,rc,aa,1,0] = jhrint[d,rr,rc,aa,1,0] + jhr[d,t,f,aa,1,0]

                    jhrint[d,rr,rc,aa,1,1] = jhrint[d,rr,rc,aa,1,1] + jhr[d,t,f,aa,1,1]

@cython.cdivision(True)
@cython.wraparound(False)
@cython.boundscheck(False)
@cython.nonecheck(False)
def cycompute_residual(complex3264 [:,:,:,:,:,:,:,:] m,
                       complex3264 [:,:,:,:,:,:,:] r):

    """
    Given the model array (already multipled by the gains) and the residual array (already populated
    with the observed data), computes the final residual. This is a special case where the gains
    are applied to the model elsewhere.

    Args:
        m (np.complex64 or np.complex128):
            Typed memoryview of the model array with dimensions (d, m, t, f, a, a, c, c).
        r (np.complex64 or np.complex128):
            Typed memoryview of tje residual array with dimensions (m, t, f, a, a, c, c).
    """

    cdef int d, i, t, f, aa, ab = 0
    cdef int n_dir, n_mod, n_tim, n_fre, n_ant

    n_dir = m.shape[0]
    n_mod = m.shape[1]
    n_tim = m.shape[2]
    n_fre = m.shape[3]
    n_ant = m.shape[4]

    for d in xrange(n_dir):
        for i in xrange(n_mod):
            for t in xrange(n_tim):
                for f in xrange(n_fre):
                    for aa in xrange(n_ant):
                        for ab in xrange(n_ant):
                            r[i,t,f,aa,ab,0,0] = r[i,t,f,aa,ab,0,0] - m[d,i,t,f,aa,ab,0,0]

                            r[i,t,f,aa,ab,0,1] = r[i,t,f,aa,ab,0,1] - m[d,i,t,f,aa,ab,0,1]

                            r[i,t,f,aa,ab,1,0] = r[i,t,f,aa,ab,1,0] - m[d,i,t,f,aa,ab,1,0]

                            r[i,t,f,aa,ab,1,1] = r[i,t,f,aa,ab,1,1] - m[d,i,t,f,aa,ab,1,1]<|MERGE_RESOLUTION|>--- conflicted
+++ resolved
@@ -1,36 +1,33 @@
-<<<<<<< HEAD
-"""
-Cython kernels for the Jones chain machine. Functions require output arrays to be 
-provided. Common dimensions of arrays are:
-
-+----------------+------+
-| Dimension      | Size |
-+================+======+
-| Direction      |   d  |
-+----------------+------+
-| Model          |   m  |
-+----------------+------+
-| Time           |   t  |
-+----------------+------+
-| Time Intervals |   ti |
-+----------------+------+
-| Frequency      |   f  |
-+----------------+------+
-| Freq Intervals |   fi |
-+----------------+------+
-| Antenna        |   a  |
-+----------------+------+
-| Correlation    |   c  |
-+----------------+------+
-
-"""
-
-=======
 # CubiCal: a radio interferometric calibration suite
 # (c) 2017 Rhodes University & Jonathan S. Kenyon
 # http://github.com/ratt-ru/CubiCal
 # This code is distributed under the terms of GPLv2, see LICENSE.md for details
->>>>>>> 6cb13f80
+"""
+Cython kernels for the Jones chain machine. Functions require output arrays to be 
+provided. Common dimensions of arrays are:
+
++----------------+------+
+| Dimension      | Size |
++================+======+
+| Direction      |   d  |
++----------------+------+
+| Model          |   m  |
++----------------+------+
+| Time           |   t  |
++----------------+------+
+| Time Intervals |   ti |
++----------------+------+
+| Frequency      |   f  |
++----------------+------+
+| Freq Intervals |   fi |
++----------------+------+
+| Antenna        |   a  |
++----------------+------+
+| Correlation    |   c  |
++----------------+------+
+
+"""
+
 from cython.parallel import prange, parallel
 import numpy as np
 cimport numpy as np

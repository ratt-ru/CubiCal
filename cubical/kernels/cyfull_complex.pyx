from cython.parallel import prange, parallel
import numpy as np
cimport numpy as np
import cython

ctypedef fused complex3264:
    np.complex64_t
    np.complex128_t

@cython.cdivision(True)
@cython.wraparound(False)
@cython.boundscheck(False)
@cython.nonecheck(False)
def cycompute_residual(complex3264 [:,:,:,:,:,:,:,:] m,
                       complex3264 [:,:,:,:,:,:] g,
                       complex3264 [:,:,:,:,:,:] gh,
                       complex3264 [:,:,:,:,:,:,:] r,
                       int t_int,
                       int f_int):

    """
    This computes the residual, resulting in large matrix indexed by 
    (direction, model, time, frequency, antenna, antenna, correclation, correlation).
    """

    cdef int d, i, t, f, aa, ab, rr, rc = 0
    cdef int n_dir, n_mod, n_tim, n_fre, n_ant

    n_dir = m.shape[0]
    n_mod = m.shape[1]
    n_tim = m.shape[2]
    n_fre = m.shape[3]
    n_ant = m.shape[4]

    for d in xrange(n_dir):
        for i in xrange(n_mod):
            for t in xrange(n_tim):
                rr = t/t_int
                for f in xrange(n_fre):
                    rc = f/f_int
                    for aa in xrange(n_ant):
                        for ab in xrange(n_ant):
                            r[i,t,f,aa,ab,0,0] = r[i,t,f,aa,ab,0,0] - (
                            g[d,rr,rc,aa,0,0]*m[d,i,t,f,aa,ab,0,0]*gh[d,rr,rc,ab,0,0] + \
                            g[d,rr,rc,aa,0,1]*m[d,i,t,f,aa,ab,1,0]*gh[d,rr,rc,ab,0,0] + \
                            g[d,rr,rc,aa,0,0]*m[d,i,t,f,aa,ab,0,1]*gh[d,rr,rc,ab,1,0] + \
                            g[d,rr,rc,aa,0,1]*m[d,i,t,f,aa,ab,1,1]*gh[d,rr,rc,ab,1,0])

                            r[i,t,f,aa,ab,0,1] = r[i,t,f,aa,ab,0,1] - (
                            g[d,rr,rc,aa,0,0]*m[d,i,t,f,aa,ab,0,0]*gh[d,rr,rc,ab,0,1] + \
                            g[d,rr,rc,aa,0,1]*m[d,i,t,f,aa,ab,1,0]*gh[d,rr,rc,ab,0,1] + \
                            g[d,rr,rc,aa,0,0]*m[d,i,t,f,aa,ab,0,1]*gh[d,rr,rc,ab,1,1] + \
                            g[d,rr,rc,aa,0,1]*m[d,i,t,f,aa,ab,1,1]*gh[d,rr,rc,ab,1,1])

                            r[i,t,f,aa,ab,1,0] = r[i,t,f,aa,ab,1,0] - (
                            g[d,rr,rc,aa,1,0]*m[d,i,t,f,aa,ab,0,0]*gh[d,rr,rc,ab,0,0] + \
                            g[d,rr,rc,aa,1,1]*m[d,i,t,f,aa,ab,1,0]*gh[d,rr,rc,ab,0,0] + \
                            g[d,rr,rc,aa,1,0]*m[d,i,t,f,aa,ab,0,1]*gh[d,rr,rc,ab,1,0] + \
                            g[d,rr,rc,aa,1,1]*m[d,i,t,f,aa,ab,1,1]*gh[d,rr,rc,ab,1,0])

                            r[i,t,f,aa,ab,1,1] = r[i,t,f,aa,ab,1,1] - (
                            g[d,rr,rc,aa,1,0]*m[d,i,t,f,aa,ab,0,0]*gh[d,rr,rc,ab,0,1] + \
                            g[d,rr,rc,aa,1,1]*m[d,i,t,f,aa,ab,1,0]*gh[d,rr,rc,ab,0,1] + \
                            g[d,rr,rc,aa,1,0]*m[d,i,t,f,aa,ab,0,1]*gh[d,rr,rc,ab,1,1] + \
                            g[d,rr,rc,aa,1,1]*m[d,i,t,f,aa,ab,1,1]*gh[d,rr,rc,ab,1,1])

@cython.cdivision(True)
@cython.wraparound(False)
@cython.boundscheck(False)
@cython.nonecheck(False)
def cycompute_jh(complex3264 [:,:,:,:,:,:,:,:] m,
                 complex3264 [:,:,:,:,:,:] g,
                 complex3264 [:,:,:,:,:,:,:,:] jh,
                 int t_int,
                 int f_int):

    """
    This computes the the non-zero elements of jh. The result does have a model index.  
    """

    cdef int d, i, t, f, aa, ab, rr, rc, gd = 0
    cdef int n_dir, n_mod, n_tim, n_fre, n_ant, g_dir

    n_dir = m.shape[0]
    n_mod = m.shape[1]
    n_tim = m.shape[2]
    n_fre = m.shape[3]
    n_ant = m.shape[4]

    g_dir = g.shape[0]

    for d in xrange(n_dir):
        gd = d%g_dir
        for i in xrange(n_mod):
            for t in xrange(n_tim):
                rr = t/t_int
                for f in xrange(n_fre):
                    rc = f/f_int
                    for aa in xrange(n_ant):
                        for ab in xrange(n_ant):
                            jh[d,i,t,f,aa,ab,0,0] = g[gd,rr,rc,aa,0,0]*m[d,i,t,f,aa,ab,0,0] + \
                                                    g[gd,rr,rc,aa,0,1]*m[d,i,t,f,aa,ab,1,0]

                            jh[d,i,t,f,aa,ab,0,1] = g[gd,rr,rc,aa,0,0]*m[d,i,t,f,aa,ab,0,1] + \
                                                    g[gd,rr,rc,aa,0,1]*m[d,i,t,f,aa,ab,1,1]

                            jh[d,i,t,f,aa,ab,1,0] = g[gd,rr,rc,aa,1,0]*m[d,i,t,f,aa,ab,0,0] + \
                                                    g[gd,rr,rc,aa,1,1]*m[d,i,t,f,aa,ab,1,0]

                            jh[d,i,t,f,aa,ab,1,1] = g[gd,rr,rc,aa,1,0]*m[d,i,t,f,aa,ab,0,1] + \
                                                    g[gd,rr,rc,aa,1,1]*m[d,i,t,f,aa,ab,1,1]

@cython.cdivision(True)
@cython.wraparound(False)
@cython.boundscheck(False)
@cython.nonecheck(False)
def cycompute_jhr(complex3264 [:,:,:,:,:,:,:,:] jh,
                  complex3264 [:,:,:,:,:,:,:] r,
                  complex3264 [:,:,:,:,:,:] jhr,
                  int t_int,
                  int f_int):

    """
    This computes the jhr term on the GN/LM method. Note that while jh is indexed by model, the 
    resulting jhr has no model index. 
    """

    cdef int d, i, t, f, aa, ab, rr, rc = 0
    cdef int n_dir, n_mod, n_tim, n_fre, n_ant

    n_dir = jh.shape[0]
    n_mod = jh.shape[1]
    n_tim = jh.shape[2]
    n_fre = jh.shape[3]
    n_ant = jh.shape[4]

    for d in xrange(n_dir):
        for i in xrange(n_mod):
            for t in xrange(n_tim):
                rr = t/t_int
                for f in xrange(n_fre):
                    rc = f/f_int
                    for aa in xrange(n_ant):
                        for ab in xrange(n_ant):
                            jhr[d,rr,rc,aa,0,0] = jhr[d,rr,rc,aa,0,0] + \
                                                    r[i,t,f,aa,ab,0,0]*jh[d,i,t,f,ab,aa,0,0] + \
                                                    r[i,t,f,aa,ab,0,1]*jh[d,i,t,f,ab,aa,1,0]

                            jhr[d,rr,rc,aa,0,1] = jhr[d,rr,rc,aa,0,1] + \
                                                    r[i,t,f,aa,ab,0,0]*jh[d,i,t,f,ab,aa,0,1] + \
                                                    r[i,t,f,aa,ab,0,1]*jh[d,i,t,f,ab,aa,1,1]

                            jhr[d,rr,rc,aa,1,0] = jhr[d,rr,rc,aa,1,0] + \
                                                    r[i,t,f,aa,ab,1,0]*jh[d,i,t,f,ab,aa,0,0] + \
                                                    r[i,t,f,aa,ab,1,1]*jh[d,i,t,f,ab,aa,1,0]

                            jhr[d,rr,rc,aa,1,1] = jhr[d,rr,rc,aa,1,1] + \
                                                    r[i,t,f,aa,ab,1,0]*jh[d,i,t,f,ab,aa,0,1] + \
                                                    r[i,t,f,aa,ab,1,1]*jh[d,i,t,f,ab,aa,1,1]

@cython.cdivision(True)
@cython.wraparound(False)
@cython.boundscheck(False)
@cython.nonecheck(False)
def cycompute_jhj(complex3264 [:,:,:,:,:,:,:,:] jh,
                  complex3264 [:,:,:,:,:,:] jhj,
                  int t_int,
                  int f_int):

    """
    This computes the approximation to the Hessian, jhj. 
    """

    cdef int d, i, t, f, aa, ab, rr, rc = 0
    cdef int n_dir, n_mod, n_tim, n_fre, n_ant

    n_dir = jh.shape[0]
    n_mod = jh.shape[1]
    n_tim = jh.shape[2]
    n_fre = jh.shape[3]
    n_ant = jh.shape[4]

    for d in xrange(n_dir):
        for i in xrange(n_mod):
            for t in xrange(n_tim):
                rr = t/t_int
                for f in xrange(n_fre):
                    rc = f/f_int
                    for aa in xrange(n_ant):
                        for ab in xrange(n_ant):
                            jhj[d,rr,rc,aa,0,0] = jhj[d,rr,rc,aa,0,0] + \
                            jh[d,i,t,f,ab,aa,0,0].conjugate()*jh[d,i,t,f,ab,aa,0,0] + \
                            jh[d,i,t,f,ab,aa,1,0].conjugate()*jh[d,i,t,f,ab,aa,1,0]

                            jhj[d,rr,rc,aa,0,1] = jhj[d,rr,rc,aa,0,1] + \
                            jh[d,i,t,f,ab,aa,0,0].conjugate()*jh[d,i,t,f,ab,aa,0,1] + \
                            jh[d,i,t,f,ab,aa,1,0].conjugate()*jh[d,i,t,f,ab,aa,1,1]

                            jhj[d,rr,rc,aa,1,0] = jhj[d,rr,rc,aa,1,0] + \
                            jh[d,i,t,f,ab,aa,0,1].conjugate()*jh[d,i,t,f,ab,aa,0,0] + \
                            jh[d,i,t,f,ab,aa,1,1].conjugate()*jh[d,i,t,f,ab,aa,1,0]

                            jhj[d,rr,rc,aa,1,1] = jhj[d,rr,rc,aa,1,1] + \
                            jh[d,i,t,f,ab,aa,0,1].conjugate()*jh[d,i,t,f,ab,aa,0,1] + \
                            jh[d,i,t,f,ab,aa,1,1].conjugate()*jh[d,i,t,f,ab,aa,1,1]

@cython.cdivision(True)
@cython.wraparound(False)
@cython.boundscheck(False)
@cython.nonecheck(False)
def cycompute_jhjinv(complex3264 [:,:,:,:,:,:] jhj,
                     complex3264 [:,:,:,:,:,:] jhjinv,
                     np.uint16_t [:,:,:,:] flags,
                     float eps,
                     int flagbit):
    """
    This inverts the approximation to the Hessian, jhj. Note that asa as useful side effect, it is 
    also suitable for inverting the gains.

    Returns number of points flagged
    """

    cdef int d, t, f, aa, ab = 0
    cdef int n_dir, n_tim, n_fre, n_ant
    cdef complex3264 denom = 0
    cdef int flag_count = 0

    eps = eps**2

    n_dir = jhj.shape[0]
    n_tim = jhj.shape[1]
    n_fre = jhj.shape[2]
    n_ant = jhj.shape[3]

    for d in xrange(n_dir):
        for t in xrange(n_tim):
            for f in xrange(n_fre):
                for aa in xrange(n_ant):
                    if flags[d,t,f,aa]:

                            jhjinv[d,t,f,aa,0,0] = 0
                            jhjinv[d,t,f,aa,1,1] = 0
                            jhjinv[d,t,f,aa,0,1] = 0
                            jhjinv[d,t,f,aa,1,0] = 0

                    else:
                        denom = jhj[d,t,f,aa,0,0] * jhj[d,t,f,aa,1,1] - \
                                jhj[d,t,f,aa,0,1] * jhj[d,t,f,aa,1,0]

                        if (denom*denom.conjugate()).real<=eps:

                            jhjinv[d,t,f,aa,0,0] = 0
                            jhjinv[d,t,f,aa,1,1] = 0
                            jhjinv[d,t,f,aa,0,1] = 0
                            jhjinv[d,t,f,aa,1,0] = 0

                            flags[d,t,f,aa] = flagbit
                            flag_count += 1

                        else:

                            jhjinv[d,t,f,aa,0,0] = jhj[d,t,f,aa,1,1]/denom
                            jhjinv[d,t,f,aa,1,1] = jhj[d,t,f,aa,0,0]/denom
                            jhjinv[d,t,f,aa,0,1] = -1 * jhj[d,t,f,aa,0,1]/denom
                            jhjinv[d,t,f,aa,1,0] = -1 * jhj[d,t,f,aa,1,0]/denom

    return flag_count

@cython.cdivision(True)
@cython.wraparound(False)
@cython.boundscheck(False)
@cython.nonecheck(False)
def cycompute_update(complex3264 [:,:,:,:,:,:] jhr,
                     complex3264 [:,:,:,:,:,:] jhj,
                     complex3264 [:,:,:,:,:,:] upd):
    """
    This computes the update by computing the product of jhj and jhr. These should already have been
    reduced to the correct dimension so that this operation is very simple. 
    """

    cdef int d, t, f, aa = 0
    cdef int n_dir, n_tim, n_fre, n_ant

    n_dir = jhr.shape[0]
    n_tim = jhr.shape[1]
    n_fre = jhr.shape[2]
    n_ant = jhr.shape[3]

    for d in xrange(n_dir):
        for t in xrange(n_tim):
            for f in xrange(n_fre):
                for aa in xrange(n_ant):

                    upd[d,t,f,aa,0,0] = jhr[d,t,f,aa,0,0]*jhj[d,t,f,aa,0,0] + \
                                        jhr[d,t,f,aa,0,1]*jhj[d,t,f,aa,1,0]

                    upd[d,t,f,aa,0,1] = jhr[d,t,f,aa,0,0]*jhj[d,t,f,aa,0,1] + \
                                        jhr[d,t,f,aa,0,1]*jhj[d,t,f,aa,1,1]

                    upd[d,t,f,aa,1,0] = jhr[d,t,f,aa,1,0]*jhj[d,t,f,aa,0,0] + \
                                        jhr[d,t,f,aa,1,1]*jhj[d,t,f,aa,1,0]

                    upd[d,t,f,aa,1,1] = jhr[d,t,f,aa,1,0]*jhj[d,t,f,aa,0,1] + \
                                        jhr[d,t,f,aa,1,1]*jhj[d,t,f,aa,1,1]
                    

@cython.cdivision(True)
@cython.wraparound(False)
@cython.boundscheck(False)
@cython.nonecheck(False)
def cycompute_corrected(complex3264 [:,:,:,:,:,:] o,
                        complex3264 [:,:,:,:,:,:] g,
                        complex3264 [:,:,:,:,:,:] gh,
                        complex3264 [:,:,:,:,:,:] corr,
                        int t_int,
                        int f_int):

    """
    This computes the corrected visiblities, given the observed visiblities and the inverse of the 
    gains. Note that the observed array expected here MUST NOT have a model index. This is because 
    we only obtain a single gain estimate across all models and want to apply it to the raw the 
    visibility data.
    """

    cdef int d, t, f, aa, ab, rr, rc = 0
    cdef int n_dir, n_tim, n_fre, n_ant

    n_dir = g.shape[0]
    n_tim = o.shape[0]
    n_fre = o.shape[1]
    n_ant = o.shape[2]

    for d in xrange(n_dir):
        for t in xrange(n_tim):
            rr = t/t_int
            for f in xrange(n_fre):
                rc = f/f_int
                for aa in xrange(n_ant):
                    for ab in xrange(n_ant):
                        corr[t,f,aa,ab,0,0] = \
                        g[d,rr,rc,aa,0,0]*o[t,f,aa,ab,0,0]*gh[d,rr,rc,ab,0,0] + \
                        g[d,rr,rc,aa,0,1]*o[t,f,aa,ab,1,0]*gh[d,rr,rc,ab,0,0] + \
                        g[d,rr,rc,aa,0,0]*o[t,f,aa,ab,0,1]*gh[d,rr,rc,ab,1,0] + \
                        g[d,rr,rc,aa,0,1]*o[t,f,aa,ab,1,1]*gh[d,rr,rc,ab,1,0]

                        corr[t,f,aa,ab,0,1] = \
                        g[d,rr,rc,aa,0,0]*o[t,f,aa,ab,0,0]*gh[d,rr,rc,ab,0,1] + \
                        g[d,rr,rc,aa,0,1]*o[t,f,aa,ab,1,0]*gh[d,rr,rc,ab,0,1] + \
                        g[d,rr,rc,aa,0,0]*o[t,f,aa,ab,0,1]*gh[d,rr,rc,ab,1,1] + \
                        g[d,rr,rc,aa,0,1]*o[t,f,aa,ab,1,1]*gh[d,rr,rc,ab,1,1]

                        corr[t,f,aa,ab,1,0] = \
                        g[d,rr,rc,aa,1,0]*o[t,f,aa,ab,0,0]*gh[d,rr,rc,ab,0,0] + \
                        g[d,rr,rc,aa,1,1]*o[t,f,aa,ab,1,0]*gh[d,rr,rc,ab,0,0] + \
                        g[d,rr,rc,aa,1,0]*o[t,f,aa,ab,0,1]*gh[d,rr,rc,ab,1,0] + \
                        g[d,rr,rc,aa,1,1]*o[t,f,aa,ab,1,1]*gh[d,rr,rc,ab,1,0]

                        corr[t,f,aa,ab,1,1] = \
                        g[d,rr,rc,aa,1,0]*o[t,f,aa,ab,0,0]*gh[d,rr,rc,ab,0,1] + \
                        g[d,rr,rc,aa,1,1]*o[t,f,aa,ab,1,0]*gh[d,rr,rc,ab,0,1] + \
                        g[d,rr,rc,aa,1,0]*o[t,f,aa,ab,0,1]*gh[d,rr,rc,ab,1,1] + \
                        g[d,rr,rc,aa,1,1]*o[t,f,aa,ab,1,1]*gh[d,rr,rc,ab,1,1]


@cython.cdivision(True)
@cython.wraparound(False)
@cython.boundscheck(False)
@cython.nonecheck(False)
def cyapply_gains(complex3264 [:,:,:,:,:,:,:,:] m,
                  complex3264 [:,:,:,:,:,:] g,
                  complex3264 [:,:,:,:,:,:] gh,
                  int t_int,
                  int f_int):

    """
    Apply the gains to the model array - this is useful in general, but is required for using an 
    arbitrary chain of Jones matrices. NOTE: This will perform the computation in place - be wary of 
    overwriting the original model data.  
    """

    cdef int d, i, t, f, aa, ab, rr, rc, gd = 0
    cdef int n_dir, n_mod, n_tim, n_fre, n_ant, g_dir
<<<<<<< HEAD
    cdef complex3264 m00, m01, m10, m11
=======
    cdef complex3264 gmtmp1, gmtmp2, gmtmp3, gmtmp4
>>>>>>> 0fa30e17

    n_dir = m.shape[0]
    n_mod = m.shape[1]
    n_tim = m.shape[2]
    n_fre = m.shape[3]
    n_ant = m.shape[4]

    g_dir = g.shape[0]

    for d in xrange(n_dir):
        gd = d%g_dir
        for i in xrange(n_mod):
            for t in xrange(n_tim):
                rr = t/t_int
                for f in xrange(n_fre):
                    rc = f/f_int
                    for aa in xrange(n_ant):
                        for ab in xrange(n_ant):

<<<<<<< HEAD
                            m00 = m[d,i,t,f,aa,ab,0,0]
                            m10 = m[d,i,t,f,aa,ab,1,0]
                            m01 = m[d,i,t,f,aa,ab,0,1]
                            m11 = m[d,i,t,f,aa,ab,1,1]

                            m[d,i,t,f,aa,ab,0,0] = \
                                g[gd,rr,rc,aa,0,0]*m00*gh[gd,rr,rc,ab,0,0] + \
                                g[gd,rr,rc,aa,0,1]*m10*gh[gd,rr,rc,ab,0,0] + \
                                g[gd,rr,rc,aa,0,0]*m01*gh[gd,rr,rc,ab,1,0] + \
                                g[gd,rr,rc,aa,0,1]*m11*gh[gd,rr,rc,ab,1,0]

                            m[d,i,t,f,aa,ab,0,1] = \
                                g[gd,rr,rc,aa,0,0]*m00*gh[gd,rr,rc,ab,0,1] + \
                                g[gd,rr,rc,aa,0,1]*m10*gh[gd,rr,rc,ab,0,1] + \
                                g[gd,rr,rc,aa,0,0]*m01*gh[gd,rr,rc,ab,1,1] + \
                                g[gd,rr,rc,aa,0,1]*m11*gh[gd,rr,rc,ab,1,1]

                            m[d,i,t,f,aa,ab,1,0] = \
                                g[gd,rr,rc,aa,1,0]*m00*gh[gd,rr,rc,ab,0,0] + \
                                g[gd,rr,rc,aa,1,1]*m10*gh[gd,rr,rc,ab,0,0] + \
                                g[gd,rr,rc,aa,1,0]*m01*gh[gd,rr,rc,ab,1,0] + \
                                g[gd,rr,rc,aa,1,1]*m11*gh[gd,rr,rc,ab,1,0]

                            m[d,i,t,f,aa,ab,1,1] = \
                                g[gd,rr,rc,aa,1,0]*m00*gh[gd,rr,rc,ab,0,1] + \
                                g[gd,rr,rc,aa,1,1]*m10*gh[gd,rr,rc,ab,0,1] + \
                                g[gd,rr,rc,aa,1,0]*m01*gh[gd,rr,rc,ab,1,1] + \
                                g[gd,rr,rc,aa,1,1]*m11*gh[gd,rr,rc,ab,1,1]
=======
                            gmtmp1 = g[gd,rr,rc,aa,0,0]*m[d,i,t,f,aa,ab,0,0] + \
                                     g[gd,rr,rc,aa,0,1]*m[d,i,t,f,aa,ab,1,0]

                            gmtmp2 = g[gd,rr,rc,aa,0,0]*m[d,i,t,f,aa,ab,0,1] + \
                                     g[gd,rr,rc,aa,0,1]*m[d,i,t,f,aa,ab,1,1]

                            gmtmp3 = g[gd,rr,rc,aa,1,0]*m[d,i,t,f,aa,ab,0,0] + \
                                     g[gd,rr,rc,aa,1,1]*m[d,i,t,f,aa,ab,1,0]

                            gmtmp4 = g[gd,rr,rc,aa,1,0]*m[d,i,t,f,aa,ab,0,1] + \
                                     g[gd,rr,rc,aa,1,1]*m[d,i,t,f,aa,ab,1,1]

                            m[d,i,t,f,aa,ab,0,0] = \
                                gmtmp1*gh[gd,rr,rc,ab,0,0] + \
                                gmtmp2*gh[gd,rr,rc,ab,1,0]

                            m[d,i,t,f,aa,ab,0,1] = \
                                gmtmp1*gh[gd,rr,rc,ab,0,1] + \
                                gmtmp2*gh[gd,rr,rc,ab,1,1]

                            m[d,i,t,f,aa,ab,1,0] = \
                                gmtmp3*gh[gd,rr,rc,ab,0,0] + \
                                gmtmp4*gh[gd,rr,rc,ab,1,0]

                            m[d,i,t,f,aa,ab,1,1] = \
                                gmtmp3*gh[gd,rr,rc,ab,0,1] + \
                                gmtmp4*gh[gd,rr,rc,ab,1,1]
>>>>>>> 0fa30e17
<|MERGE_RESOLUTION|>--- conflicted
+++ resolved
@@ -380,11 +380,7 @@
 
     cdef int d, i, t, f, aa, ab, rr, rc, gd = 0
     cdef int n_dir, n_mod, n_tim, n_fre, n_ant, g_dir
-<<<<<<< HEAD
-    cdef complex3264 m00, m01, m10, m11
-=======
     cdef complex3264 gmtmp1, gmtmp2, gmtmp3, gmtmp4
->>>>>>> 0fa30e17
 
     n_dir = m.shape[0]
     n_mod = m.shape[1]
@@ -404,36 +400,6 @@
                     for aa in xrange(n_ant):
                         for ab in xrange(n_ant):
 
-<<<<<<< HEAD
-                            m00 = m[d,i,t,f,aa,ab,0,0]
-                            m10 = m[d,i,t,f,aa,ab,1,0]
-                            m01 = m[d,i,t,f,aa,ab,0,1]
-                            m11 = m[d,i,t,f,aa,ab,1,1]
-
-                            m[d,i,t,f,aa,ab,0,0] = \
-                                g[gd,rr,rc,aa,0,0]*m00*gh[gd,rr,rc,ab,0,0] + \
-                                g[gd,rr,rc,aa,0,1]*m10*gh[gd,rr,rc,ab,0,0] + \
-                                g[gd,rr,rc,aa,0,0]*m01*gh[gd,rr,rc,ab,1,0] + \
-                                g[gd,rr,rc,aa,0,1]*m11*gh[gd,rr,rc,ab,1,0]
-
-                            m[d,i,t,f,aa,ab,0,1] = \
-                                g[gd,rr,rc,aa,0,0]*m00*gh[gd,rr,rc,ab,0,1] + \
-                                g[gd,rr,rc,aa,0,1]*m10*gh[gd,rr,rc,ab,0,1] + \
-                                g[gd,rr,rc,aa,0,0]*m01*gh[gd,rr,rc,ab,1,1] + \
-                                g[gd,rr,rc,aa,0,1]*m11*gh[gd,rr,rc,ab,1,1]
-
-                            m[d,i,t,f,aa,ab,1,0] = \
-                                g[gd,rr,rc,aa,1,0]*m00*gh[gd,rr,rc,ab,0,0] + \
-                                g[gd,rr,rc,aa,1,1]*m10*gh[gd,rr,rc,ab,0,0] + \
-                                g[gd,rr,rc,aa,1,0]*m01*gh[gd,rr,rc,ab,1,0] + \
-                                g[gd,rr,rc,aa,1,1]*m11*gh[gd,rr,rc,ab,1,0]
-
-                            m[d,i,t,f,aa,ab,1,1] = \
-                                g[gd,rr,rc,aa,1,0]*m00*gh[gd,rr,rc,ab,0,1] + \
-                                g[gd,rr,rc,aa,1,1]*m10*gh[gd,rr,rc,ab,0,1] + \
-                                g[gd,rr,rc,aa,1,0]*m01*gh[gd,rr,rc,ab,1,1] + \
-                                g[gd,rr,rc,aa,1,1]*m11*gh[gd,rr,rc,ab,1,1]
-=======
                             gmtmp1 = g[gd,rr,rc,aa,0,0]*m[d,i,t,f,aa,ab,0,0] + \
                                      g[gd,rr,rc,aa,0,1]*m[d,i,t,f,aa,ab,1,0]
 
@@ -460,5 +426,4 @@
 
                             m[d,i,t,f,aa,ab,1,1] = \
                                 gmtmp3*gh[gd,rr,rc,ab,0,1] + \
-                                gmtmp4*gh[gd,rr,rc,ab,1,1]
->>>>>>> 0fa30e17
+                                gmtmp4*gh[gd,rr,rc,ab,1,1]
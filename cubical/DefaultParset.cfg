[data]
_Help           = Visibility data options
ms              =               # Name of measurement set (MS) #type:str
column          = DATA          # Name of MS column to read for data. #metavar:COLUMN #type:str
time-chunk      = 32            # Chunk data up by this number of timeslots. This limits the amount of data
                                  processed at once. Smaller chunks allow for a smaller RAM footprint and
                                  greater parallelism, but this sets an upper limit on the solution intervals
                                  that may be employed. Specify as an integer number of timeslots, or a value with a unit
                                  (e.g. '300s'). 0 means use full time axis. #metavar:TIME
freq-chunk      = 32            # Chunk data by this number of channels. See time-chunk for info. Specify as an
                                  integer number of channels, or a value with a unit (e.g. '128MHz').
                                  0 means full frequency axis. #metavar:FREQ
rebin-time      = 1             # Rebin data in time on the fly. Specify as a number of timeslots to average
                                  together, or a value with a unit (e.g. '5s'). #metavar:TIME
rebin-freq      = 1             # Rebin data in frequency on the fly. Specify as a number of channels to average
                                  together, or a value with a unit (e.g. '4MHz'). #metavar:FREQ
chunk-by        = SCAN_NUMBER   # If set, then time chunks will be broken up whenever the value in the named
                                  column(s) jumps by >JUMPSIZE. Multiple column names may be given, separated
                                  by commas. Use None to disable. #metavar:COLUMNS
chunk-by-jump   = 1             # The jump size used in conjunction with chunk-by. If 0, then any change in
                                  value is a jump. If n, then the change must be >n. #metavar:JUMPSIZE
                                  #type:float
single-chunk    =               # If set, processes just one chunk of data matching the chunk ID. Useful for
                                  debugging. #metavar:CHUNK_ID
single-tile     = -1            # If set to >=0, processes just one tile of data. Useful for
                                  debugging. #metavar:TILE #type:int
normalize       = 0             # Normalizes the data to have an amplitude of unity (and applies the amplitude to the
                                # weights). Useful for doing e.g. phase solutions with --model-list 1 when the flux
                                # scale is not yet known. #type:bool

[sel]
_Help = Data selection options
field           = 0             # FIELD_ID to read from the MS. #metavar:FIELD #type:int
ddid            = None          # DATA_DESC_IDs to read from the MS. Default reads all. Can be specified as
                                  e.g. "5", "5,6,7", "5~7" (inclusive range), "5:8" (exclusive range),
                                  "5:" (from 5 to last). #metavar:DDID
taql            =               # Additional TaQL selection string. Combined with other selection options.
                                  #metavar:TAQL #type:str
chan            =               # Channels to read (within each DDID). Default reads all. Can be specified as
                                  e.g. "5", "10~20" (10 to 20 inclusive), "10:21" (same), "10:" (from 10 to
                                  end), ":10:2" (0 to 9 inclusive, stepped by 2), "~9:2" (same).#metavar:CHANNELS
diag            = 0             # Use diagonal (i.e. parallel hand) correlations only. Off-diagonals will be null
                                 in the outputs. See also --JONES-diag-only. #type:bool

[out]
_Help           = Options for output products
dir             = cubical           # Base name of directory for output files. The suffix .cc-out will be
                                    implicitly appended, unless OUTDIR ends with a slash. #metavar:OUTDIR #type:str
name            = cc                # Base name for output files. Full base path will be OUTDIR[.cc-out]/OUTNAMExxx,
                                    unless OUTNAME contains a slash, in which case OUTDIR is ignored and OUTNAME is
                                    taken to be a full base path.
                                    #metavar:OUTNAME #type:str
overwrite       = 0                 # Allow overwriting of existing output files. If this is
                                    set, and the output parset file exists, will raise an exception. #type:bool
backup          = 1                 # Allow automatic backup of existing output directories. Automatic backup
                                    is only used when OUTDIR is used (i.e. OUTNAME doesn't contain any slashes),
                                    and it ends with .cc-out (implicitly or explicitly). In this case, existing
                                    output directories are renamed to .cc.out.0, .1, etc.
mode            = sc                # Operational mode.
                                        [so] solve only;
                                        [sc] solve and generate corrected visibilities;
                                        [sr] solve and generate corrected residuals;
                                        [ss] solve and generate uncorrected residuals;
                                        [ac] apply solutions, generate corrected visibilities;
                                        [ar] apply solutions, generate corrected residuals;
                                        [as] apply solutions, generate uncorrected residuals;
                                      #options:so|sc|sr|ss|ac|ar|as #metavar:MODE
apply-solver-flags = 1              # Apply solver flags when writing new data to measurement set. #type:bool
column          = CORRECTED_DATA    # Output MS column name (if applicable). #metavar:COLUMN
derotate        = None              # Explicitly enables or disables derotation of output visibilities.
                                      Default (None) is to use the --model-pa-rotate and --model-feed-rotate settings.
                                      #options:None|0|1
model-column    =                   # If set, model visibilities will be written to the specified column. #metavar:COLUMN
weight-column   =                   # If set, weights from the Robust Solver will be written to the specified column.
                                      This should be set only if we are using the robust solver.
reinit-column   = 0                 # Reinitialize output MS column. Useful if the column is in a half-filled
                                      or corrupt state. #type:bool
subtract-model  = 0                 # Which model to subtract, if generating residuals. #metavar:MODEL
                                      #type:int
subtract-dirs   = :                 # Which model directions to subtract, if generating residuals. ":"
                                      subtracts all. Can also be specified as "N", "N:M", ":N", "N:", "N,M,K".
                                      #metavar:DIRS
correct-dir     = -1                # If direction-dependent gains are in use and correction is being done,
                                      selects direction to correct in. If -1, corrects for direction-independent
                                      terms only.
                                      #metavar:DIRS #type:int
plots           = 1                 # Generate summary plots. Use 'show' to show summary plots interactively.
casa-gaintables = 1                 # Export gaintables to CASA caltable format. Tables are exported to same
                                      directory as set for cubical databases. #type:bool

[model]
_Help			= Calibration model options
list            =               # Predict model visibilities from given LSM (using Montblanc).
                                  #metavar:FILENAME #type:str
ddes            = auto          # Enable direction-dependent models. If 'auto', this is determined
                                  by --sol-jones and --model-list, otherwise, enable/disable
                                  explicitly. #options:never|auto|always
beam-pattern	= None		    # Apply beams if specified eg. 'beam_$(corr)_$(reim).fits' or
                                  'beam_$(CORR)_$(REIM).fits'
beam-l-axis		= None
beam-m-axis		= None
feed-rotate     = auto          # Apply a feed angle rotation to the model visibilities. Use 'auto' to read angles
                                  from FEED subtable, or give an explicit value in degrees.
                                  #metavar:DEG
pa-rotate       = 1             # Apply parallactic angle rotation to model visibilities. Enable this for alt-az
                                  mounts, unless your model visibilities are already rotated. #type:bool

[montblanc]
_Help           = Montblanc simulation options
device-type     = CPU           # Use CPU or GPU for simulation. #options:CPU|GPU
dtype           = double         # Precision for simulation. #options:float|double #type:str
mem-budget      = 1024          # Memory budget in MB for simulation. #type:int
verbosity       = WARNING       # verbosity level of Montblanc's console output #metavar:LEVEL
                                  #options:DEBUG|INFO|WARNING|ERROR
threads         = 0             # Number of OMP threads to run. Note that --dist-pin-io overrides this, if set.
                                  If 0, uses default setting. #metavar:N #type:int
pa-rotate       = None          # If not None, then overrides --model-pa-rotate setting to explicitly enable or disable
                                  parallactic angle rotation when computing Montblanc model visibilities. Ninja option.
                                  #options:None|0|1

[weight]
_Help           = Weighting options
column          = WEIGHT_SPECTRUM   # Column to read weights from. Weights are applied by default. Specify an
                                      empty string to disable.
fill-offdiag    = 0                 # Fill off-diagonal weights from geometric mean of diagonal weights.
                                     Use this if you have missing off-diagonal weights for whatever reason. #type:bool
legacy-v1-2     = 0                 # Replicate the technically incorrect weight handling behaviour
                                      of CubiCal<=1.2.1 (which averages the weights across correlations,
                                      and squares them). #type:bool

[flags]
_Help           = General flagging options
apply             = -cubical    # Which flagsets will be applied prior to calibration. #metavar:[-]FLAGSET(s)
                                  Use a comma-separated list of flagset name to use bitflags. Use "-FLAGSET" to apply
                                  all bitflags except the named flagset ("-cubical" is useful, to ignore the flags of
                                  a previous CubiCal run). Use "FLAG" to just apply FLAG/FLAG_ROW.
auto-init         = legacy      # Insert BITFLAG column if it is missing, and initialize the named flagset
                                  from FLAG/FLAG_ROW.
save              = cubical     # Save flags to named flagset in BITFLAG. If none or 0, will not save.
save-legacy       = auto        # Controls whether output flags are written to FLAG/FLAG_ROW. If set to 'auto', then
                                  follows the --flag-save option. If set to 'apply', then fills FLAG/FLAG_ROW based
                                  on the --flags-apply setting. #options:0|1|auto|apply
reinit-bitflags   = 0           # If true, reinitializes BITFLAG column from scratch. Useful if you ended up
                                  with a botched one, but be careful what the state of the FLAG/FLAG_ROW column
                                  is when you use this option.#type:bool
warn-thr          = 0.3         # If more than this fraction of data is flagged by the solver, issues gentle warnings
                                #type:float
see-no-evil       = 0           # Proceed even if flag columns appear to be botched or damaged.
                                #type:bool

[degridding]
_Help             = Options for the degridder. Only in use when predicting from DicoModels using DDFacet
OverS = 11                # Oversampling factor. #type:int #metavar:N
Support = 7                 # CF support size. #type:int #metavar:N
Nw = 100               # Number of w-planes. #type:int #metavar:PLANES
wmax = 0                 # Maximum w coordinate. Visibilities with larger w will not be gridded. If 0,
                          no maximum is imposed. #type:float #metavar:METERS
Padding			= 1.7          # Facet padding factor. #type:float #metavar:FACTOR
NDegridBand    = 16  # Number of image bands for degridding. 0 means degrid each channel. #metavar:N #type:int
MaxFacetSize   = 0.25 # Maximum facet size in degrees
MinNFacetPerAxis  = 1   # Minimum number of facets per direction
NProcess = 8            # Number of subprocesses to use in degridding-based predict

BeamModel		    	= None      # Beam model to use. #options:None|FITS
NBand               	= 0         # Number of channels over which same beam value is used. 0 means use every channel. #metavar:N #type:int
FITSFile            	= beam_$(corr)_$(reim).fits # Beam FITS file pattern. A beam pattern consists of eight FITS files, i.e. a real and imaginary
  part for each of the four Jones terms. The following substitutions are performed to form up the eight filenames:
  $(corr) or $(xy) is replaced by the Jones element label (e.g. "xx" or "rr"), $(reim) is replaced by "re" or "im", $(realimag)
  is replaced by "real" or "imag". Uppercase variables are replaced by uppercase values, e.g. $(REIM) by "RE" pr "IM".
  Use "unity" if you want to apply a unity matrix for the E term (e.g. only want to do visibility derotations).
  Correlation labels (XY or RL) are determined by reading the MS, but may be overridden by the FITSFeed option.
  #metavar:PATTERN
FITSFeed		= None   # If set, overrides correlation labels given by the measurement set. #options:None|xy|XY|rl|RL
FITSFeedSwap		= False	 # swap feed patterns (X to Y and R to L) #type:bool
DtBeamMin           	= 5      # change in minutes on which the beam is re-evaluated  #metavar:MIN #type:float
FITSParAngleIncDeg  	= 5      # increment in PA in degrees at which the beam is to be re-evaluated (on top of DtBeamMin)  #metavar:DEG #type:float
FITSLAxis           	= -X     # L axis of FITS file. Minus sign indicates reverse coordinate convention. #metavar:AXIS #type:str
FITSMAxis           	= Y      # M axis of FITS file. Minus sign indicates reverse coordinate convention. #metavar:AXIS #type:str
FITSVerbosity       	= 0      # set to >0 to have verbose output from FITS interpolator classes. #metavar:LEVEL #type:int
FeedAngle               = 0      # offset feed angle to add to parallactic angle #type:float
FlipVisibilityHands     = 0      # apply anti-diagonal matrix if FITS beam is enabled effectively swapping X and Y or R and L and their respective hands

[postmortem]
_Help             = Options for "postmortem" flagging based on solution statistics
enable            = 0           # If True, will do an extra round of flagging at the end based on solution statistics
                                NB: EXPERIMENTAL. USE AT OWN RISK. #type:bool
tf-chisq-median   = 1.2         # Intervals with chi-squared values larger than X times the median
                                  chi-square value will be flagged. #metavar:X #type:float
tf-np-median      = 0.5         # Intervals with a number of valid point less than X times the
                                  median number of valid points will be flagged. #metavar:X #type:float
time-density      = 0.5         # If more than the given fraction of data in a timeslot is flagged, flag entire timeslot.
                                  #metavar:FRAC #type:float
chan-density      = 0.5         # If more than the given fraction of data in a timeslot is flagged, flag entire channel.
                                  #metavar:FRAC #type:float
ddid-density      = 0.5         # If more than the given fraction of data in a DDID is flagged, flag entire DDID.
                                  #metavar:FRAC #type:float

[madmax]
_Help             = Options for the "Mad Max" flagger
enable            = 0           # Enable Mad Max flagging in the solver. This computes the median absolute residual
                                 (i.e. median absolute deviation from zero), and flags visibilities exceeding the thresholds
                                 set below. Use 1 to enable. For a trial run, if you don't want the flags to be written
                                 out, use either 'pretend' to compute Mad Max flags (and report statistics and make plots),
                                 then throw them away, or 'trial' to also apply the flags during solutions, but not write
                                 them out.
                                 #options:0|1|pretend|trial
residuals = 0                   # Enables an optional round of Mad Max flagging on the final residuals, with all
                                directions subtracted. This works in all --out-mode settings, but will incur extra
                                processing, unless these residuals are already being produced by the given mode.
                                Options are as per --madmax-enable, except 'trial' mode makes no sense.
                                #options:0|1|pretend
estimate          = corr        # MAD estimation mode. Use 'corr' for a separate estimate per each baseline and
                                correlation. Otherwise, a single estimate per baseline is computed using 'all' correlations,
                                or only the 'diag' or 'offdiag' correlations. #options:corr|all|diag|offdiag
diag              = 1           # Flag on on-diagonal (parallel-hand) residuals. #type:bool
offdiag           = 1           # Flag on off-diagonal (cross-hand) residuals. #type:bool
threshold         = 10          # Threshold for MAD flagging per baseline (specified in sigmas). Residuals exceeding
                                S*MAD/1.428 will be flagged. MAD is computed per baseline.
                                This can be specified as a list e.g. N1,N2,N3,... The first value is used to flag
                                residuals before a solution starts (use 0 to disable), the next value is used when the residuals
                                are first recomputed during the solution several iteratins later (see -chi-int), etc.
                                A final pass may be done at the end of the solution. The last value in the list is reused
                                if necessary. Using a list with gradually decreasing values may be sensible. #metavar:S
global-threshold  = 12          # Threshold for global median MAD (MMAD) flagging. MMAD is computed as the median of the
                                per-baseline MADs. Residuals exceeding S*MMAD/1.428 will be flagged. Can be specified
                                as a list, with the same semantics as --madmax-threshold. #metavar:S
plot              = 1           # Enable plots for Mad Max flagging. Use 'show' to show figures interactively.
                                Plots will show the worst flagged baseline, and a median flagged baseline, provided the
                                fraction of flagged visibilities is above --madmax-plot-frac-above.
                                #options:0|1|show
plot-frac-above   = 0.01        # Threshold (in terms of fraction of visibilities flagged) above which Mad Max plots
                                will be generated.
plot-bl           =             # Plot given baseline regardless (multiple baseline IDs may be separated by commas) #type:str
flag-ant          = 0           # Flag antennas with excessive residuals, based on MAD criterion. Note that currently
                                --madmax-plot must be enabled for this to work.
flag-ant-thr      = 5           # Threshold (in sigmas) used to flag bad antennas.

[sol]
_Help            = Solution options which apply at the solver level
jones            = G            # Comma-separated list of Jones terms to enable, e.g. "G,B,dE"
                                  (default: default)
precision        = 32           # Solve in single or double precision #options:32|64
delta-g          = 1e-6         # Theshold for gain accuracy - gains which improve by less than this value
                                  are considered converged. DEPRECATED FOR PER-JONES epsilon OPTION.
delta-chi        = 1e-6         # Theshold for solution stagnancy - if the chi-squared is improving by less
                                  than this value, the gain is considered stalled. DEPRECATED FOR PER-JONES delta-chi OPTION.
chi-int          = 5            # Number of iterations to perform between chi-squared checks. This is done to
                                  avoid computing the expensive chi-squared test evey iteration.
last-rites       = 1            # Re-estimate chi-squared and noise at the end of a solution cycle. Disabling
                                  last rites can save a bit of time, but makes the post-solution stats less
                                  informative. #type:bool
stall-quorum     = 0.99         # Minimum percentage of solutions which must have stalled before terminating
                                  the solver.
term-iters       = 50           # Number of iterations per Jones term. If empty, then each Jones
                                  term is solved for once, up to convergence, or up to its -max-iter
                                  setting.
                                  Otherwise, set to a list giving the number of iterations per Jones term.
                                  For example, given two Jones terms and --sol-num-iter 10,20,10, it will
                                  do 10 iterations on the first term, 20 on the second, and 10 again on the
                                  first.
                                  #metavar:N1,N2,...
flag-divergence  = 1            # Flag time/frequency slots that immediately diverge
min-bl           = 0            # Min baseline length to solve for #metavar:METERS #type:float
max-bl           = 0            # Max baseline length to solve for. If 0, no maximum is applied.
                                  #metavar:METERS #type:float
subset           =              # Additional subset of data to actually solve for. Any TaQL string may be
                                  used. #metavar:TaQL #type:str


[bbc]
_Help            = Options for baseline-based corrections (a.k.a. BBCs, a.k.a. interferometer gains).
load-from        =              # Load and apply BBCs computed in a previous run. Apply with care! This will
                                  tend to suppress all unmodelled flux towards the centre of the field.
                                  #metavar:FILENAME
compute-2x2      = 0            # Compute full 2x2 BBCs (as opposed to diagonal-only). Only useful if you
                                  really trust the polarisation information in your sky model. #type:bool
apply-2x2        = 0            # Apply full 2x2 BBCs (as opposed to diagonal-only). Only enable this if you
                                  really trust the polarisation information in your sky model. #type:bool
save-to          = {out[name]}-BBC-field_{sel[field]}-ddid_{sel[ddid]}.parmdb # Compute suggested BBCs at end of run,
                                  and save them to the given database. It can be useful to have this always
                                  enabled, since the BBCs provide useful diagnostics of the solution quality
                                  (and are not actually applied without a load-from setting). #metavar:FILENAME
per-chan         = 1            # Compute BBCs per-channel (else across entire band). #type:bool
plot             = 1            # Generate output BBC plots. #type:bool

[dist]
_Help           = Parallelization and distribution options
ncpu            = 0             # Max number of CPU cores to use. #type:int #metavar:N
nworker         = 0             # Number of worker processes to launch (excluding the I/O worker).
                                  0: determine automatically from the --dist-ncpu setting. #type:int #metavar:N
nthread         = 0             # Number of OMP threads to use. 0: determine automatically. #type:int #metavar:N
max-chunks      = 0             # Maximum number of time/freq data-chunks to load into memory
                                  simultaneously. If 0, then as many as possible will be loaded. #type:int
min-chunks      = 0             # Minimum number of time/freq data-chunks to load into memory
                                  simultaneously. If 0, determined automatically. #type:int
pin             = 0             # If empty or None, processes will not be pinned to cores. Otherwise, set to the starting
                                  core number, or "N:K" to start with N and step by K. #metavar:CORES
pin-io          = 0             # If not 0, pins the I/O & Montblanc process to a separate core, or cores
                                  (if --montblanc-threads is specified). Ignored if --dist-pin is not set. #type:bool
pin-main        = io            # If set, pins the main process to a separate core. If set to "io", pins it to the same
                                  core as the I/O process, if I/O process is pinned. Ignored if --dist-pin is not set.
                                  #options:0|1|io
safe            = 1             # If set and estimated memory usage exceeds total system memory, will
                                  raise an error and abort the run. Defaults to on but can be turned off
                                  by canny users. #type:bool

[log]
_Help = Options related to logging
memory          = 1             # Log memory usage. #type:bool
stats           = chi2:.3f      # Which post-solution statistics to print. Specify field names or full format
                                  strings. Multiple tables may be printed by searating their content by "//".
                                  Example "chi2//iters", "{chi2:.3f}//{iters:4}{num_converged:4}"
                                  Field is one of: chi2, init_chi2, final_chi2, init_noise, noise, iters,
                                  num_intervals, num_converged, num_stalled, num_sol_flagged, num_mad_flagged.
stats-warn      = chi2:10       # Warn when stats field exceeds given threshold. Specify as FIELD:THR. Multiple
                                 instances may be given, separated by commas/
boring          = 0             # Disable progress bars and some console output. #type:bool
append          = 0             # Append to log file if it exists. #type:bool
verbose         = 0             # Default console output verbosity level. #metavar:LEVEL(s)
                                  Can either be a single number, or a sequence of "name=level,name=level,..."
                                  assignments.
file-verbose    = None          # Default logfile output verbosity level. #metavar:LEVEL(s)
                                  Can either be a single number, or a sequence of "name=level,name=level,..."
                                  assignments. If None, then this simply follows the console level.

[debug]
_Help = Debugging options for the discerning masochist
pdb                 = 0         # Jump into pdb on any exception. #type:bool
panic-amplitude     = 0         # Throw an error if a visibility amplitude in the results exceeds the given value.
                                  Useful for troubleshooting. #type:float
stop-before-solver  = 0         # Invoke pdb before entering the solver. #type:bool
escalate-warnings   = 0         # Escalate warnings (e.g. np.ComplexWarning) into proper exceptions.
                                  #options:0|1|2 Higher values escalate more warnings.

[misc]
_Help             = Miscellaneous options
random-seed       = None        # Seed random number generator with explicit seed. Useful for reproducibility
                                  of the random-based optimizations (sparsification, etc.). #metavar:N
parset-version    = 0.1         # Parset version number, for migration purposes. Can't be specified on command
                                  line. #no_cmdline:1

[JONES-TEMPLATE]
_Help = Options for {LABEL}-Jones term
_NameTemplate = {LABEL}         # Designates this section as a "template", and gives the string for its name.
_ExpandedFrom  = --sol-jones    # Identifies --section-option that determines what templated sections to
                                  instantiate
_OtherTemplates = _Help:label   # Colon-separated list of options which need to have their values templated.
label       = {LABEL}           # Jones label ("G", "dE"). Substituted automatically. #no_cmdline:1 #no_print:1
solvable    = 1                 # Set to 0 (and specify -load-from or -xfer-from) to load a non-solvable
                                  term is loaded from disk. Not to be confused with --sol-jones, which
                                  determines the active Jones terms.
                                  #type:bool
type        = complex-2x2       # Type of Jones matrix to solve for. Note that if multiple Jones terms are
                                  enabled, then only complex-2x2 is supported.
                                  #options:complex-2x2|complex-diag|phase-diag|complex-pol|robust-2x2|f-slope|t-slope|tf-plane
delay-estimate-pad-factor  = 8  # Integer by which the bandwidth will be multiplied for padding the FFT.
                                  Used in the f-slope solver to make an initial guess of delay values. #type:int
load-from   =                   # Load solutions from given database. The DB must define solutions
                                  on the same time/frequency grid (i.e. should normally come from
                                  calibrating the same pointing/observation). By default, the Jones
                                  matrix label is used to form up parameter names, but his may be
                                  overridden by adding an explicit "//LABEL" to the database filename.
                                  #metavar:FILENAME[//LABEL]
xfer-from   =                   # Transfer solutions from given database. Similar to -load-from, but
                                  solutions will be interpolated onto the required time/frequency grid,
                                  so they can originate from a different field (e.g. from a calibrator).
                                  #metavar:FILENAME[//LABEL]
save-to     = {out[name]}-{JONES}-field_{sel[field]}-ddid_{sel[ddid]}.parmdb # Save solutions to given database.
                                  #metavar:FILENAME
dd-term     = 0                 # Determines whether this term is direction dependent. --model-ddes must
                                  be enabled. #type:bool
fix-dirs    =                   # For DD terms, makes the listed directions non-solvable.
                                  #metavar:DIR1[,DIR2,...]
update-type = full              # Determines update type. This does not change the Jones solver type, but
                                  restricts the update rule to pin the solutions within a certain subspace:
                                  'full' is an unrestricted 2x2 solution;
                                  'diag' pins the off-diagonal terms to 0;
                                  'scalar' makes the diagonal terms equal;
                                  'phase-diag' or 'phase-scalar' pins the amplitudes to unity;
                                  'amp-diag' or 'amp-scalar' pins the phases to 0;
                                  'pzd-diag' allows for a diagonal phase-zero-difference (PZD) term only;
                                  'leakage' allows complex off-diagonal leakages and pins the diagonals to 1;
                                  'pzd-leakage' allows complex off-diagonal leakages and a diagonal PZD term;
                                  #options:full|diag|phase-diag|amp-diag|amp-scalar|phase-scalar|pzd-diag|leakage|pzd-leakage|rel-leakage|pzd-rel-leakage
estimate-pzd = 0                # Estimate phase-zero difference to initialize the diagonal phases #type:bool
time-int    = 1                 # Time solution interval for this term. #metavar:TIMESLOTS
freq-int    = 1                 # Frequency solution interval for this term. #metavar:CHANNELS
max-prior-error = .1            # Flag solution intervals where the prior error estimate is above this value. #type:float
max-post-error = .1             # Flag solution intervals where the posterior variance estimate is above this value. #type:float
low-snr-warn = 75               # Trigger SNR warning to the user at this threshold
high-gain-var-warn = 30              # Trigger posterior gain variance warning to the user at this threshold
clip-low    = .1                # Amplitude clipping - flag solutions with diagonal amplitudes below this
                                  va
                                  lue. #metavar:AMPL #type:float
clip-high   = 10                # Amplitude clipping - flag solutions with any amplitudes above this value. 0
                                  disables. #metavar:AMPL #type:float
clip-after  = 5                 # Number of iterations after which to start clipping this gain.
                                  Use a value of 0 to also enable clipping in apply-only modes (--out-mode ac/ar/as).
                                  #metavar:NITER #type:int
max-iter    = 20                # Maximum number of iterations spent on this term. #metavar:NITER
pin-slope-iters = 0		# The number of iterations for which the delay should be held constant when
				# solving for a slope. This allows the peculiar phases to settle and 
				# avoids local minima. #type:int		
epsilon     = 1e-6              # Convergence threshold. Solutions that change by less than this value
                                  are considered converged.
delta-chi   = 1e-6              # Threshold for solution stagnancy -- if the chi-squared is improving by less
                                  (relatively), then the solution is marked as stalled.
conv-quorum = 0.99              # Minimum percentage of converged solutions to accept. #metavar:FRACTION
ref-ant     = None              # Reference antenna - its phase is guaranteed to be zero. #metavar:ANTENNA
prop-flags  = default           # Flag propagation policy. Determines how flags raised on gains propagate back
                                  into the data. Options are 'never' to never propagate, 'always' to always
                                  propagate, 'default' to only propagate flags from direction-independent gains.
                                  #options:never|always|default
diag-only    = 0                # Use only diagonal (parallel-hand) data and model terms for the solution. Note that gains
                                  are still applied to the full 2x2 data (unless --sel-diag is also set).
                                  #type:bool
offdiag-only = 0                # Use only off-diagonal data and model terms for the solution, and only solve
                                  for off-diagonal Jones elements, pinning the on-diagonals to 1. #type:bool
<<<<<<< HEAD
robust-cov = compute            # Determines how the residuals covariance matrix is computed if the robust-2x2
=======
robust-cov = compute             # Determines how the residuals covariance matrix is computed if the robust-2x2
>>>>>>> f6dcdbf6
                                  solver is selected. Options are 'compute' to compute normaly, 'identity' to set the
                                  covariance to 1 (identity matrix) as in the Robust-t paper, and 'hybrid' which is the default computes
                                  the covaraince matrix, C but sets it to 1 if the elements are greater than 1.
                                  #options:compute|identity|hybrid
robust-scale = 0                # Scales down the residuals covariance matrix. Simulations show that this improves the results
                                  with unmodelled sources. This might because of how to correctly computed the normalisation
                                  factor for computing the covariance matrix.
                                  #type:bool
robust-npol = 2                 # The number of correlations (polarizations) actually present in the visibilities.
                                  This option only applies if the robust-2x2 solver is selected. Expecting 2 or 4 correlations
                                #type:float
robust-int =  1                 # Number of iterations after which the v-parameter and the covariance matrice are recomputed for the robust solver
                                #type:int

robust-flag-weights = 1         # run a dummy iteration with the robust solver and flag the data bsaed on the weights
                                #type:bool

robust-cov-thresh = 1           # An estimated Covariance higher than this threshold indicates significant RFI in the data
                                # Hence the v-parameter will be set to 2 and covariance to the identity matrix 
                                #type:float
robust-sigma-thresh = 3         # Number of sigma thresholds to use when flagging with the weights from the robust solver
                                     
robust-save-weights = 0         # Determines if the appied weights from the robust-2x2 solver are stored.
                                  This option only applies if the robust-2x2 solver is selected. If this option is set
                                  and output-weight-column must be set as well.
                                  #type:bool
estimate-delays = 0             # Estimate delays (for f-slope) using a reference antenna #type:bool


[g]
_Templated  = 1
dd-term     = 0                 # Determines whether this term is direction dependent. --model-ddes must
time-int    = 1                 # Time solution interval for this term. 0 means use entire chunk. #metavar:TIMESLOTS
freq-int    = 1                 # Frequency solution interval for this term. 0 means use entire chunk. #metavar:CHANNELS
clip-low    =.1                # Amplitude clipping - flag solutions with diagonal amplitudes below this
                                  value. #metavar:AMPL #type:float
clip-high   = 10                # Amplitude clipping - flag solutions with any amplitudes above this value.
                                  #metavar:AMPL #type:float
clip-after  = 5                 # Number of iterations after which to clip this gain. #metavar:NITER #type:int
conv-quorum = 0.99              # Minimum percentage of converged solutions to accept. #metavar:FRACTION
ref-ant     = None              # Reference antenna - its phase is guaranteed to be zero. #metavar:ANTENNA

[de]
_Templated  = 1
dd-term     = 1                 # Determines whether this term is direction dependent. --model-ddes must
clip-low    = 0                 # Amplitude clipping - flag solutions with diagonal amplitudes below this
                                  value. #metavar:AMPL #type:float
clip-high   = 0                 # Amplitude clipping - flag solutions with any amplitudes above this value.
                                  #metavar:AMPL #type:float
delta-chi   = 1e-5
max-prior-error = .44            # Flag solution intervals where the prior error estimate is above this value. #type:float
max-post-error = .44             # Flag solution intervals where the posterior variance estimate is above this value. #type:float


##  * ``DefaultParset.cfg`` now contains comment clauses which are auto-parsed into documentation by ``ReadCfg.py``, and
##  automatically converted into OptionParser command-line arguments.
##
##  * Command-line arguments are formed as ``--Section-OptionName``.
##
##  * Each section can contain a ``_Help = section description`` option. This is turned into a docstring for the section.
##
##  * Each option line can contain a comment, preceded by "#". This is turned into a docstring for the option. Note that
##  long comments can be continued on the next line simply by indenting the next line.
##
##  * Option comments can have embedded attributes of the form ``#attr:value``. These are removed from the docstring
##  automatically. All attributes are optional! A few attributes have special meaning, as per below.
##
##  * ``#type:TYPE`` forces the option to be interpreted as a specific Python type. E.g. ``#type:bool``, ``#type:str``,
##  ``#type:float``. In the absence of an explicit type attribute, the option will be parsed into a valid Python value
##  (using ``eval()``), and converted into a string if that fails. This means that e.g. "None" will be interpreted as
##  ``None`` and not the string ``"None"``. Note that this mechanism has some pitfalls: for example "all" gets parsed
##  into the built-in ``all()`` function (unless surrounded by quotes), so if you want to make sure an option is treated
##  as a string, make sure you add a ``#type:str`` attribute.
##
##  * ``#options:A|B|C`` specifies that the option is a "selector" with a fixed set of values. See, for example,
##  ``#options:None|LOFAR|FITS`` in BeamModel.
##
##  * ``#metavar:VAR`` is passed to the metavar argument of ``OptionParser.add_option()``. This makes for a nicer-looking
##   command-line help. E.g. ``#metavar:MHz``.
##
##  * ``#cmdline-only:1`` specifies that the option can only be changed from the command-line, not via a parset.
##
##  * Options can have aliases. *NB: I'm not convinced about this feature. Maybe it makes things too confusing and should
##   be removed.* For example,
##
##  ```
##  [Caching]
##  PSF|CachePSF            = 1         # Cache PSF data. May be expensive with large images, hence optional #type:bool
##  ```
##
##  means that the command-line option can be specified as ``--Caching-PSF`` or ``--CachePSF``. The second form is the
##  "global alias". The GD object in DDFacet will contain both ``GD["Caching"]["PSF"]`` and
##  ``GD["Caching"]["CachePSF"]``, set to the same value.<|MERGE_RESOLUTION|>--- conflicted
+++ resolved
@@ -416,11 +416,8 @@
                                   #type:bool
 offdiag-only = 0                # Use only off-diagonal data and model terms for the solution, and only solve
                                   for off-diagonal Jones elements, pinning the on-diagonals to 1. #type:bool
-<<<<<<< HEAD
-robust-cov = compute            # Determines how the residuals covariance matrix is computed if the robust-2x2
-=======
-robust-cov = compute             # Determines how the residuals covariance matrix is computed if the robust-2x2
->>>>>>> f6dcdbf6
+
+robust-cov = compute            # Determines how the residuals covariance matrix is computed if the jones type is robust
                                   solver is selected. Options are 'compute' to compute normaly, 'identity' to set the
                                   covariance to 1 (identity matrix) as in the Robust-t paper, and 'hybrid' which is the default computes
                                   the covaraince matrix, C but sets it to 1 if the elements are greater than 1.

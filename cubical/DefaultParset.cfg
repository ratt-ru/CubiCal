[data]
_Help           = Visibility data options
ms              =               # Name of measurement set (MS) #type:str
column          = DATA          # Name of MS column to read for data. #metavar:COLUMN #type:str
time-chunk      = 32            # Chunk data up by this number of timeslots. This limits the amount of data
                                  processed at once. Smaller chunks allow for a smaller RAM footprint and 
                                  greater parallelism, but this sets an upper limit on the solution intervals
                                  that may be employed. Specify as an integer number of timeslots, or a value with a unit
                                  (e.g. '300s'). 0 means use full time axis. #metavar:TIME
freq-chunk      = 32            # Chunk data by this number of channels. See time-chunk for info. Specify as an
                                  integer number of channels, or a value with a unit (e.g. '128MHz').
                                  0 means full frequency axis. #metavar:FREQ
rebin-time      = 1             # Rebin data in time on the fly. Specify as a number of timeslots to average
                                  together, or a value with a unit (e.g. '5s'). #metavar:TIME
rebin-freq      = 1             # Rebin data in frequency on the fly. Specify as a number of channels to average
                                  together, or a value with a unit (e.g. '4MHz'). #metavar:FREQ
chunk-by        = SCAN_NUMBER   # If set, then time chunks will be broken up whenever the value in the named
                                  column(s) jumps by >JUMPSIZE. Multiple column names may be given, separated
                                  by commas. Use None to disable. #metavar:COLUMNS
chunk-by-jump   = 1             # The jump size used in conjunction with chunk-by. If 0, then any change in
                                  value is a jump. If n, then the change must be >n. #metavar:JUMPSIZE
                                  #type:float
single-chunk    =               # If set, processes just one chunk of data matching the chunk ID. Useful for
                                  debugging. #metavar:CHUNK_ID
single-tile     = -1            # If set to >=0, processes just one tile of data. Useful for
                                  debugging. #metavar:TILE #type:int

[sel]
_Help = Data selection options
field           = 0             # FIELD_ID to read from the MS. #metavar:FIELD #type:int
ddid            = None          # DATA_DESC_IDs to read from the MS. Default reads all. Can be specified as
                                  e.g. "5", "5,6,7", "5~7" (inclusive range), "5:8" (exclusive range),
                                  "5:" (from 5 to last). #metavar:DDID
taql            =               # Additional TaQL selection string. Combined with other selection options.
                                  #metavar:TAQL #type:str
chan            =               # Channels to read (within each DDID). Default reads all. Can be specified as
                                  e.g. "5", "10~20" (10 to 20 inclusive), "10:21" (same), "10:" (from 10 to
                                  end), ":10:2" (0 to 9 inclusive, stepped by 2), "~9:2" (same).#metavar:CHANNELS
diag            = 0             # Use diagonal (i.e. parallel hand) correlations only. Off-diagonals will be null
                                 in the outputs. See also --JONES-diag-only. #type:bool

[out]
_Help           = Options for output products
name            = cubical           # Base name of output files. #metavar:BASENAME #type:str
                                    If name is of the form "dir/basename", dir will be created if needed.
                                    If name is of the form "dir/", "dir/cubical" will be used implicitly.
                                    If output exists (and --out-overwrite is 0), we'll try to append a ".N" suffix
                                    to "dir" or "basename", and increment N until a unique name is found.
overwrite       = 0                 # Overwrite output files instead of trying to rename. #type:bool
mode            = sc                # Operational mode.
                                        [so] solve only;
                                        [sc] solve and generate corrected visibilities;
                                        [sr] solve and generate corrected residuals;
                                        [ss] solve and generate uncorrected residuals;
                                        [ac] apply solutions, generate corrected visibilities;
                                        [ar] apply solutions, generate corrected residuals;
                                        [as] apply solutions, generate uncorrected residuals;
                                      #options:so|sc|sr|ss|ac|ar|as #metavar:MODE
column          = CORRECTED_DATA    # Output MS column name (if applicable). #metavar:COLUMN
derotate        = None              # Explicitly enables or disables derotation of output visibilities.
                                      Default (None) is to use the --model-pa-rotate and --model-feed-rotate settings.
                                      #options:None|0|1
model-column    =                   # If set, model visibilities will be written to the specified column. #metavar:COLUMN
weight-column   =                   # If set, weights from the Robust Solver will be written to the specified column.
                                      This should be set only if we are using the robust solver.
reinit-column   = 0                 # Reinitialize output MS column. Useful if the column is in a half-filled
                                      or corrupt state. #type:bool
subtract-model  = 0                 # Which model to subtract, if generating residuals. #metavar:MODEL
                                      #type:int
subtract-dirs   = :                 # Which model directions to subtract, if generating residuals. ":"
                                      subtracts all. Can also be specified as "N", "N:M", ":N", "N:", "N,M,K".
                                      #metavar:SLICE. #metavar:DIRS
plots           = 1                 # Generate summary plots. Use 'show' to show summary plots interactively.
casa-gaintables = 1                 # Export gaintables to CASA caltable format. Tables are exported to same
                                      directory as set for cubical databases. #type:bool

[model]
_Help			= Calibration model options
list            =               # Predict model visibilities from given LSM (using Montblanc). 
                                  #metavar:FILENAME #type:str
ddes            = auto          # Enable direction-dependent models. If 'auto', this is determined
                                  by --sol-jones and --model-list, otherwise, enable/disable
                                  explicitly. #options:never|auto|always
beam-pattern	= None		    # Apply beams if specified eg. 'beam_$(corr)_$(reim).fits' or 
                                  'beam_$(CORR)_$(REIM).fits'
beam-l-axis		= None
beam-m-axis		= None
feed-rotate     = auto          # Apply a feed angle rotation to the model visibilities. Use 'auto' to read angles
                                  from FEED subtable, or give an explicit value in degrees.
                                  #metavar:DEG
pa-rotate       = 1             # Apply parallactic angle rotation to model visibilities. Enable this for alt-az
                                  mounts, unless your model visibilities are already rotated. #type:bool

[montblanc]
_Help           = Montblanc simulation options
device-type     = CPU           # Use CPU or GPU for simulation. #options:CPU|GPU
dtype           = float         # Precision for simulation. DEPRECATED: forcing float for now since MS data is float
                                anyway. #options:float|double #type:str
mem-budget      = 1024          # Memory budget in MB for simulation. #type:int
verbosity       = WARNING       # verbosity level of Montblanc's console output #metavar:LEVEL
                                  #options:DEBUG|INFO|WARNING|ERROR
threads         = 0             # Number of OMP threads to run. Note that --dist-pin-io overrides this, if set.
                                  If 0, uses default setting. #metavar:N #type:int
pa-rotate       = None          # If not None, then overrides --model-pa-rotate setting to explicitly enable or disable
                                  parallactic angle rotation when computing Montblanc model visibilities. Ninja option.
                                  #options:None|0|1

[weight]
_Help           = Weighting options
column          = WEIGHT_SPECTRUM   # Column to read weights from. Weights are applied by default. Specify an
                                      empty string to disable.
fill-offdiag    = 0                 # Fill off-diagonal weights from geometric mean of diagonal weights.
                                     Use this if you have missing off-diagonal weights for whatever reason. #type:bool
legacy-v1-2     = 0                 # Replicate the technically incorrect weight handling behaviour
                                      of CubiCal<=1.2.1 (which averages the weights across correlations,
                                      and squares them). #type:bool

[flags]
_Help           = General flagging options
apply             = -cubical    # Which flagsets will be applied prior to calibration. #metavar:[-]FLAGSET(s)
                                  Use a comma-separated list of flagset name to use bitflags. Use "-FLAGSET" to apply
                                  all bitflags except the named flagset ("-cubical" is useful, to ignore the flags of
                                  a previous CubiCal run). Use "FLAG" to just apply FLAG/FLAG_ROW.
auto-init         = legacy      # Insert BITFLAG column if it is missing, and initialize the named flagset
                                  from FLAG/FLAG_ROW.
save              = cubical     # Save flags to named flagset in BITFLAG. If none or 0, will not save.
save-legacy       = auto        # Controls whether output flags are written to FLAG/FLAG_ROW. If set to 'auto', then
                                  follows the --flag-save option. If set to 'apply', then fills FLAG/FLAG_ROW based
                                  on the --flags-apply setting. #options:0|1|auto|apply
reinit-bitflags   = 0           # If true, reinitializes BITFLAG column from scratch. Useful if you ended up
                                  with a botched one, but be careful what the state of the FLAG/FLAG_ROW column
                                  is when you use this option.#type:bool
warn-thr          = 0.3         # If more than this fraction of data is flagged by the solver, issues gentle warnings
                                #type:float
see-no-evil       = 0           # Proceed even if flag columns appear to be botched or damaged.
                                #type:bool

[postmortem]
_Help             = Options for "postmortem" flagging based on solution statistics
enable            = 0           # If True, will do an extra round of flagging at the end based on solution statistics
                                NB: EXPERIMENTAL. USE AT OWN RISK. #type:bool
tf-chisq-median   = 1.2         # Intervals with chi-squared values larger than X times the median
                                  chi-square value will be flagged. #metavar:X #type:float
tf-np-median      = 0.5         # Intervals with a number of valid point less than X times the
                                  median number of valid points will be flagged. #metavar:X #type:float
time-density      = 0.5         # If more than the given fraction of data in a timeslot is flagged, flag entire timeslot.
                                  #metavar:FRAC #type:float
chan-density      = 0.5         # If more than the given fraction of data in a timeslot is flagged, flag entire channel.
                                  #metavar:FRAC #type:float
ddid-density      = 0.5         # If more than the given fraction of data in a DDID is flagged, flag entire DDID.
                                  #metavar:FRAC #type:float

[madmax]
_Help             = Options for the "Mad Max" flagger
enable            = 0           # Enable Mad Max flagging in the solver. This computes the median absolute residual
                                 (i.e. median absolute deviation from zero), and flags visibilities exceeding the thresholds
                                 set below. Use 1 to enable. For a trial run, if you don't want the flags to be written
                                 out, use either 'pretend' to compute Mad Max flags (and report statistics and make plots),
                                 then throw them away, or 'trial' to also apply the flags during solutions, but not write
                                 them out.
                                 #options:0|1|pretend|trial
residuals = 0                   # Enables an optional round of Mad Max flagging on the final residuals, with all
                                directions subtracted. This works in all --out-mode settings, but will incur extra
                                processing, unless these residuals are already being produced by the given mode.
                                Options are as per --madmax-enable, except 'trial' mode makes no sense.
                                #options:0|1|pretend
estimate          = corr        # MAD estimation mode. Use 'corr' for a separate estimate per each baseline and
                                correlation. Otherwise, a single estimate per baseline is computed using 'all' correlations,
                                or only the 'diag' or 'offdiag' correlations. #options:corr|all|diag|offdiag
diag              = 1           # Flag on on-diagonal (parallel-hand) residuals. #type:bool
offdiag           = 1           # Flag on off-diagonal (cross-hand) residuals. #type:bool
threshold         = 0,10        # Threshold for MAD flagging per baseline (specified in sigmas). Residuals exceeding
                                S*MAD/1.428 will be flagged. MAD is computed per baseline.
                                This can be specified as a list e.g. N1,N2,N3,... The first value is used to flag
                                residuals before a solution starts (use 0 to disable), the next value is used when the residuals
                                are first recomputed during the solution several iteratins later (see -chi-int), etc.
                                A final pass may be done at the end of the solution. The last value in the list is reused
                                if necessary. Using a list with gradually decreasing values may be sensible. #metavar:S
global-threshold  = 0,12        # Threshold for global median MAD (MMAD) flagging. MMAD is computed as the median of the
                                per-baseline MADs. Residuals exceeding S*MMAD/1.428 will be flagged. Can be specified
                                as a list, with the same semantics as --madmax-threshold. #metavar:S
plot              = 1           # Enable plots for Mad Max flagging. Use 'show' to show figures interactively.
                                Plots will show the worst flagged baseline, and a median flagged baseline, provided the
                                fraction of flagged visibilities is above --madmax-plot-frac-above.
                                #options:0|1|show
plot-frac-above   = 0.01        # Threshold (in terms of fraction of visibilities flagged) above which Mad Max plots
                                will be generated.
plot-bl           =             # Plot given baseline regardless (multiple baseline IDs may be separated by commas) #type:str
flag-ant          = 0           # Flag antennas with excessive residuals, based on MAD criterion. Note that currently
                                --madmax-plot must be enabled for this to work.
flag-ant-thr      = 5           # Threshold (in sigmas) used to flag bad antennas.

[sol]
_Help            = Solution options which apply at the solver level
jones            = G            # Comma-separated list of Jones terms to enable, e.g. "G,B,dE"
                                  (default: default)
precision        = 32           # Solve in single or double precision #options:32|64
delta-g          = 1e-6         # Theshold for gain accuracy - gains which improve by less than this value
                                  are considered converged. DEPRECATED FOR PER-JONES epsilon OPTION.
delta-chi        = 1e-6         # Theshold for solution stagnancy - if the chi-squared is improving by less
                                  than this value, the gain is considered stalled. DEPRECATED FOR PER-JONES delta-chi OPTION.
chi-int          = 5            # Number of iterations to perform between chi-squared checks. This is done to
                                  avoid computing the expensive chi-squared test evey iteration.
last-rites       = 1            # Re-estimate chi-squared and noise at the end of a solution cycle. Disabling
                                  last rites can save a bit of time, but makes the post-solution stats less
                                  informative. #type:bool
stall-quorum     = 0.99         # Minimum percentage of solutions which must have stalled before terminating
                                  the solver.
term-iters       =              # Number of iterations per Jones term. If empty, then each Jones
                                  term is solved for once, up to convergence, or up to its -max-iter
                                  setting.
                                  Otherwise, set to a list giving the number of iterations per Jones term.
                                  For example, given two Jones terms and --sol-num-iter 10,20,10, it will
                                  do 10 iterations on the first term, 20 on the second, and 10 again on the
                                  first.
                                  #metavar:N1,N2,...
min-bl           = 0            # Min baseline length to solve for #metavar:METERS #type:float
max-bl           = 0            # Max baseline length to solve for. If 0, no maximum is applied.
                                  #metavar:METERS #type:float
subset           =              # Additional subset of data to actually solve for. Any TaQL string may be
                                  used. #metavar:TaQL #type:str


[bbc]
_Help            = Options for baseline-based corrections (a.k.a. BBCs, a.k.a. interferometer gains).
load-from        =              # Load and apply BBCs computed in a previous run. Apply with care! This will 
                                  tend to suppress all unmodelled flux towards the centre of the field.
                                  #metavar:FILENAME
compute-2x2      = 0            # Compute full 2x2 BBCs (as opposed to diagonal-only). Only useful if you
                                  really trust the polarisation information in your sky model. #type:bool
apply-2x2        = 0            # Apply full 2x2 BBCs (as opposed to diagonal-only). Only enable this if you
                                  really trust the polarisation information in your sky model. #type:bool
save-to          = {out[name]}-BBC-field_{sel[field]}-ddid_{sel[ddid]}.parmdb # Compute suggested BBCs at end of run,
                                  and save them to the given database. It can be useful to have this always
                                  enabled, since the BBCs provide useful diagnostics of the solution quality 
                                  (and are not actually applied without a load-from setting). #metavar:FILENAME
per-chan         = 1            # Compute BBCs per-channel (else across entire band). #type:bool
plot             = 1            # Generate output BBC plots. #type:bool

[dist]
_Help           = Parallelization and distribution options
ncpu            = 0             # Max number of CPU cores to use. #type:int #metavar:N
nworker         = 0             # Number of worker processes to launch (excluding the I/O worker).
                                  0: determine automatically from the --dist-ncpu setting. #type:int #metavar:N
nthread         = 0             # Number of OMP threads to use. 0: determine automatically. #type:int #metavar:N
max-chunks      = 0             # Maximum number of time/freq data-chunks to load into memory
                                  simultaneously. If 0, then as many as possible will be loaded. #type:int
min-chunks      = 0             # Minimum number of time/freq data-chunks to load into memory
                                  simultaneously. If 0, determined automatically. #type:int
pin             = 0             # If empty or None, processes will not be pinned to cores. Otherwise, set to the starting
                                  core number, or "N:K" to start with N and step by K. #metavar:CORES
pin-io          = 0             # If not 0, pins the I/O & Montblanc process to a separate core, or cores
                                  (if --montblanc-threads is specified). Ignored if --dist-pin is not set. #type:bool
pin-main        = io            # If set, pins the main process to a separate core. If set to "io", pins it to the same
                                  core as the I/O process, if I/O process is pinned. Ignored if --dist-pin is not set.
                                  #options:0|1|io

[log]
_Help = Options related to logging
memory          = 1             # Log memory usage. #type:bool
stats           = chi2:.3f      # Which post-solution statistics to print. Specify field names or full format
                                  strings. Multiple tables may be printed by searating their content by "//".
                                  Example "chi2//iters", "{chi2:.3f}//{iters:4}{num_converged:4}"
                                  Field is one of: chi2, init_chi2, final_chi2, init_noise, noise, iters,
                                  num_intervals, num_converged, num_stalled, num_sol_flagged, num_mad_flagged.
stats-warn      = chi2:10       # Warn when stats field exceeds given threshold. Specify as FIELD:THR. Multiple
                                 instances may be given, separated by commas/
boring          = 0             # Disable progress bars and some console output. #type:bool
append          = 0             # Append to log file if it exists. #type:bool
verbose         = 0             # Default console output verbosity level. #metavar:LEVEL(s)
                                  Can either be a single number, or a sequence of "name=level,name=level,..."
                                  assignments.
file-verbose    = None          # Default logfile output verbosity level. #metavar:LEVEL(s)
                                  Can either be a single number, or a sequence of "name=level,name=level,..."
                                  assignments. If None, then this simply follows the console level.

[debug]
_Help = Debugging options for the discerning masochist
pdb                 = 0         # Jump into pdb on any exception. #type:bool
panic-amplitude     = 0         # Throw an error if a visibility amplitude in the results exceeds the given value.
                                  Useful for troubleshooting. #type:float
stop-before-solver  = 0         # Invoke pdb before entering the solver. #type:bool
escalate-warnings   = 0         # Escalate warnings (e.g. np.ComplexWarning) into proper exceptions. #type:bool

[misc]
_Help             = Miscellaneous options
random-seed       = None        # Seed random number generator with explicit seed. Useful for reproducibility
                                  of the random-based optimizations (sparsification, etc.). #metavar:N
parset-version    = 0.1         # Parset version number, for migration purposes. Can't be specified on command
                                  line. #no_cmdline:1

[JONES-TEMPLATE]
_Help = Options for {LABEL}-Jones term
_NameTemplate = {LABEL}         # Designates this section as a "template", and gives the string for its name.
_ExpandedFrom  = --sol-jones    # Identifies --section-option that determines what templated sections to
                                  instantiate
_OtherTemplates = _Help:label   # Colon-separated list of options which need to have their values templated.
label       = {LABEL}           # Jones label ("G", "dE"). Substituted automatically. #no_cmdline:1 #no_print:1
solvable    = 1                 # Set to 0 (and specify -load-from or -xfer-from) to load a non-solvable
                                  term is loaded from disk. Not to be confused with --sol-jones, which
                                  determines the active Jones terms.
                                  #type:bool
type        = complex-2x2       # Type of Jones matrix to solve for. Note that if multiple Jones terms are
                                  enabled, then only complex-2x2 is supported.
                                  #options:complex-2x2|complex-diag|phase-diag|robust-2x2|f-slope|t-slope|tf-plane
load-from   =                   # Load solutions from given database. The DB must define solutions
                                  on the same time/frequency grid (i.e. should normally come from
                                  calibrating the same pointing/observation). By default, the Jones
                                  matrix label is used to form up parameter names, but his may be
                                  overridden by adding an explicit "//LABEL" to the database filename.
                                  #metavar:FILENAME[//LABEL]
xfer-from   =                   # Transfer solutions from given database. Similar to -load-from, but
                                  solutions will be interpolated onto the required time/frequency grid,
                                  so they can originate from a different field (e.g. from a calibrator).
                                  #metavar:FILENAME[//LABEL]
save-to     = {out[name]}-{JONES}-field_{sel[field]}-ddid_{sel[ddid]}.parmdb # Save solutions to given database.
                                  #metavar:FILENAME
dd-term     = 0                 # Determines whether this term is direction dependent. --model-ddes must
                                  be enabled. #type:bool
fix-dirs    =                   # For DD terms, makes the listed directions non-solvable. 
                                  #metavar:DIR1[,DIR2,...]
update-type = full              # Determines update type. This does not change the Jones solver type, but
                                  restricts the update rule to pin the solutions within a certain subspace:
                                  'full' is the default behaviour;
                                  'diag' pins the off-diagonal terms to 0;
                                  'phase-diag' also pins the amplitudes of the diagonal terms to unity;
                                  'amp-diag' also pins the phases to 0. #options:full|phase-diag|diag|amp-diag
time-int    = 1                 # Time solution interval for this term. #metavar:TIMESLOTS
freq-int    = 1                 # Frequency solution interval for this term. #metavar:CHANNELS
max-prior-error = .1            # Flag solution intervals where the prior error estimate is above this value. #type:float
max-post-error = .1             # Flag solution intervals where the posterior variance estimate is above this value. #type:float
clip-low    = .1                # Amplitude clipping - flag solutions with diagonal amplitudes below this
                                  va
                                  lue. #metavar:AMPL #type:float
clip-high   = 10                # Amplitude clipping - flag solutions with any amplitudes above this value. 0 
                                  disables. #metavar:AMPL #type:float
clip-after  = 5                 # Number of iterations after which to start clipping this gain.
                                  Use a value of 0 to also enable clipping in apply-only modes (--out-mode ac/ar/as).
                                  #metavar:NITER #type:int
max-iter    = 20                # Maximum number of iterations spent on this term. #metavar:NITER
epsilon     = 1e-6              # Convergence threshold. Solutions that change by less than this value
                                  are considered converged.
delta-chi   = 1e-6              # Threshold for solution stagnancy -- if the chi-squared is improving by less
                                  (relatively), then the solution is marked as stalled.
conv-quorum = 0.99              # Minimum percentage of converged solutions to accept. #metavar:FRACTION
ref-ant     = None              # Reference antenna - its phase is guaranteed to be zero. #metavar:ANTENNA
prop-flags  = default           # Flag propagation policy. Determines how flags raised on gains propagate back
                                  into the data. Options are 'never' to never propagate, 'always' to always
                                  propagate, 'default' to only propagate flags from direction-independent gains.
                                  #options:never|always|default
estimate-pzd = 0                # Estimate phase-zero difference and initialize the gains with it.
                                  Use for polarization calibration. #type:bool
diag-only    = 0                # Use only diagonal (parallel-hand) data and model terms for the solution. Note that gains
                                  are still applied to the full 2x2 data (unless --sel-diag is also set).
                                  #type:bool
offdiag-only = 0                # Use only off-diagonal data and model terms for the solution, and only solve
                                  for off-diagonal Jones elements, pinning the on-diagonals to 1. #type:bool
robust-cov = compute             # Determines how the residuals covariance matrix is computed if the robust-2x2
                                  solver is selected. Options are 'compute' to compute normaly, 'identity' to set the 
                                  covariance to 1 (identity matrix) as in the Robust-t paper, and 'hybrid' which is the default computes
                                  the covaraince matrix, C but sets it to 1 if the elements are greater than 1.
                                  #options:compute|identity|hybrid
<<<<<<< HEAD
robust-cov-scale = 1            # Scales down the residuals covariance matrix. Simulations show that this improves the results
                                  with unmodelled sources. This might because of how to correctly computed the normalisation
                                  factor for computing the covariance matrix.
                                  #type:bool 
=======
robust-scale = 1            # Scales down the residuals covariance matrix. Simulations show that this improves the results
                                  with unmodelled sources. This might because of how to correctly computed the normalisation
                                  factor for computing the covariance matrix.
                                  #type:bool
>>>>>>> b625d8f6
robust-npol = 2                 # The number of correlations (polarizations) actually present in the visibilities. 
                                  This option only applies if the robust-2x2 solver is selected. Expecting 2 or 4 correlations
                                #type:float
robust-int =  1                 # Number of iterations after which the v-parameter is recomputed for the robust solver
                                #type:int
robust-save-weights = 0         # Determines if the appied weights from the robust-2x2 solver are stored.
                                  This option only applies if the robust-2x2 solver is selected. If this option is set
                                  and output-weight-column must be set as well.
                                  #type:bool


[g]
_Templated  = 1
dd-term     = 0                 # Determines whether this term is direction dependent. --model-ddes must
time-int    = 1                 # Time solution interval for this term. 0 means use entire chunk. #metavar:TIMESLOTS
freq-int    = 1                 # Frequency solution interval for this term. 0 means use entire chunk. #metavar:CHANNELS
clip-low    = .1                # Amplitude clipping - flag solutions with diagonal amplitudes below this
                                  value. #metavar:AMPL #type:float
clip-high   = 10                # Amplitude clipping - flag solutions with any amplitudes above this value.
                                  #metavar:AMPL #type:float
clip-after  = 5                 # Number of iterations after which to clip this gain. #metavar:NITER #type:int
conv-quorum = 0.99              # Minimum percentage of converged solutions to accept. #metavar:FRACTION
ref-ant     = None              # Reference antenna - its phase is guaranteed to be zero. #metavar:ANTENNA

[de]
_Templated  = 1
dd-term     = 1                 # Determines whether this term is direction dependent. --model-ddes must
clip-low    = 0                 # Amplitude clipping - flag solutions with diagonal amplitudes below this
                                  value. #metavar:AMPL #type:float
clip-high   = 0                 # Amplitude clipping - flag solutions with any amplitudes above this value.
                                  #metavar:AMPL #type:float
delta-chi   = 1e-5

##  * ``DefaultParset.cfg`` now contains comment clauses which are auto-parsed into documentation by ``ReadCfg.py``, and
##  automatically converted into OptionParser command-line arguments. 
##
##  * Command-line arguments are formed as ``--Section-OptionName``.
##
##  * Each section can contain a ``_Help = section description`` option. This is turned into a docstring for the section.
##
##  * Each option line can contain a comment, preceded by "#". This is turned into a docstring for the option. Note that
##  long comments can be continued on the next line simply by indenting the next line. 
##
##  * Option comments can have embedded attributes of the form ``#attr:value``. These are removed from the docstring 
##  automatically. All attributes are optional! A few attributes have special meaning, as per below. 
##
##  * ``#type:TYPE`` forces the option to be interpreted as a specific Python type. E.g. ``#type:bool``, ``#type:str``,
##  ``#type:float``. In the absence of an explicit type attribute, the option will be parsed into a valid Python value 
##  (using ``eval()``), and converted into a string if that fails. This means that e.g. "None" will be interpreted as 
##  ``None`` and not the string ``"None"``. Note that this mechanism has some pitfalls: for example "all" gets parsed 
##  into the built-in ``all()`` function (unless surrounded by quotes), so if you want to make sure an option is treated 
##  as a string, make sure you add a ``#type:str`` attribute. 
##
##  * ``#options:A|B|C`` specifies that the option is a "selector" with a fixed set of values. See, for example, 
##  ``#options:None|LOFAR|FITS`` in BeamModel. 
##
##  * ``#metavar:VAR`` is passed to the metavar argument of ``OptionParser.add_option()``. This makes for a nicer-looking
##   command-line help. E.g. ``#metavar:MHz``. 
##
##  * ``#cmdline-only:1`` specifies that the option can only be changed from the command-line, not via a parset. 
##
##  * Options can have aliases. *NB: I'm not convinced about this feature. Maybe it makes things too confusing and should
##   be removed.* For example, 
##
##  ```
##  [Caching]
##  PSF|CachePSF            = 1         # Cache PSF data. May be expensive with large images, hence optional #type:bool
##  ```
##
##  means that the command-line option can be specified as ``--Caching-PSF`` or ``--CachePSF``. The second form is the 
##  "global alias". The GD object in DDFacet will contain both ``GD["Caching"]["PSF"]`` and 
##  ``GD["Caching"]["CachePSF"]``, set to the same value.<|MERGE_RESOLUTION|>--- conflicted
+++ resolved
@@ -360,17 +360,10 @@
                                   covariance to 1 (identity matrix) as in the Robust-t paper, and 'hybrid' which is the default computes
                                   the covaraince matrix, C but sets it to 1 if the elements are greater than 1.
                                   #options:compute|identity|hybrid
-<<<<<<< HEAD
-robust-cov-scale = 1            # Scales down the residuals covariance matrix. Simulations show that this improves the results
-                                  with unmodelled sources. This might because of how to correctly computed the normalisation
-                                  factor for computing the covariance matrix.
-                                  #type:bool 
-=======
 robust-scale = 1            # Scales down the residuals covariance matrix. Simulations show that this improves the results
                                   with unmodelled sources. This might because of how to correctly computed the normalisation
                                   factor for computing the covariance matrix.
                                   #type:bool
->>>>>>> b625d8f6
 robust-npol = 2                 # The number of correlations (polarizations) actually present in the visibilities. 
                                   This option only applies if the robust-2x2 solver is selected. Expecting 2 or 4 correlations
                                 #type:float

--- conflicted
+++ resolved
@@ -67,13 +67,8 @@
                 Dict of grid coordinates, {axis: coordinates}, if known.
                 Any particular axis can also be populated by add_chunk() later.
         """
-<<<<<<< HEAD
         interpolation_axes = interpolation_axes or []
         assert (len(interpolation_axes) in [0, 1, 2])
-=======
-
-        assert (len(interpolation_axes) in [1, 2])
->>>>>>> fb92f51c
         print>> log(1), "defining parameter '{}' over {}".format(name, ",".join(axes))
 
         self.name, self.dtype, self.axis_labels = name, dtype, axes

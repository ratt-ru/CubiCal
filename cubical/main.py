--- conflicted
+++ resolved
@@ -268,14 +268,10 @@
             warnings.simplefilter('error', UserWarning)
             np.seterr(all='raise')
             if GD["debug"]["escalate-warnings"] > 1:
-<<<<<<< HEAD
-                warnings.filterwarnings("error")
-=======
                 warnings.simplefilter('error', Warning)
                 log(0).print("all warnings will be escalated to exceptions")
             else:
                 log(0).print("UserWarnings will be escalated to exceptions")
->>>>>>> f6dcdbf6
 
         # clean up shared memory from any previous runs
         shm_utils.cleanupStaleShm()
@@ -492,10 +488,7 @@
                                                        apply_only=apply_only,
                                                        double_precision=double_precision,
                                                        global_options=GD, jones_options=jones_opts)
-<<<<<<< HEAD
-=======
-
->>>>>>> f6dcdbf6
+
         solver.gm_factory.set_metadata(ms)
                                                        
         # create IFR-based gain machine. Only compute gains if we're loading a model
@@ -521,11 +514,6 @@
             chunk_by = chunk_by.split(",")
         jump = float(GD["data"]["chunk-by-jump"])
 
-<<<<<<< HEAD
-        chunks_per_tile = max(GD["dist"]["min-chunks"], workers.num_workers-1, 1)
-        if GD["dist"]["max-chunks"]:
-            chunks_per_tile = max(GD["dist"]["max-chunks"], chunks_per_tile)
-=======
         if single_chunk:
             chunks_per_tile = 1
             max_chunks_per_tile = 1
@@ -535,7 +523,6 @@
             if GD["dist"]["max-chunks"]:
                 chunks_per_tile = max(max(GD["dist"]["max-chunks"], chunks_per_tile), 1)
                 max_chunks_per_tile = GD["dist"]["max-chunks"]
->>>>>>> f6dcdbf6
 
         print("defining chunks (time {}, freq {}{})".format(GD["data"]["time-chunk"], GD["data"]["freq-chunk"],
             ", also when {} jumps > {}".format(", ".join(chunk_by), jump) if chunk_by else ""), file=log)

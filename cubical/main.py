# CubiCal: a radio interferometric calibration suite
# (c) 2017 Rhodes University & Jonathan S. Kenyon
# http://github.com/ratt-ru/CubiCal
# This code is distributed under the terms of GPLv2, see LICENSE.md for details
"""
Main code body. Handles options, invokes solvers and manages multiprocessing.
"""

## OMS: this workaround should not be necessary, now that https://github.com/ratt-ru/CubiCal/issues/75 is fixed
# import logging
# if 'vext' in logging.Logger.manager.loggerDict.keys():
#     for handler in logging.root.handlers:
#         logging.root.removeHandler(handler)
#     logging.getLogger('vext').setLevel(logging.WARNING)
##
from __future__ import print_function
from builtins import range
from six import string_types
from future.moves import pickle
import os, os.path
import sys
import warnings
import numpy as np
import re
import datetime
import getpass
import traceback
from time import time

# This is to keep matplotlib from falling over when no DISPLAY is set (which it otherwise does,
# even if one is only trying to save figures to .png.
import matplotlib

from cubical.tools import logger
# set the base name of the logger. This must happen before any other loggers are instantiated
# (Thus before anything else that uses the logger is imported!)
logger.init("cc")

# Some modules cause issues with logging - grab their loggers and
# manually set the log levels to something less annoying.

import logging
import warnings
logging.getLogger('matplotlib').setLevel(logging.WARNING)

GD = None

_start_datetime = datetime.datetime.now()

_runtime_templates = dict(DATE=_start_datetime.strftime("%Y%m%d"),
                          TIME=_start_datetime.strftime("%H%M%S"),
                          USER=getpass.getuser(),
                          HOST=os.uname()[1],
                          ENV=os.environ)

def expand_templated_name(name, **keys):
    """
        Helper method: expands name from templated name. This uses the standard
        str.format() function, passing in GD (global dict of options), as well as any keys supplied,
        as well as the _runtime_templates dict above.
        This allows for name templates that reference both the parset, as well as runtime conditions:
        e.g. "{data[ms]}-ddid{sel[ddid]}-{DATE}-{TIME}".

        Args:
            name (str):
                the templated name
            keys (optional):
                any optional substitution keys.

        Returns:
            str:
                Expanded filename
    """
    name0 = name
    try:
        if name:
            keys.update(_runtime_templates)
            keys.update(GD)
            # substitute recursively, but up to a limit
            for i in range(10):
                name1 = name.format(**keys)
                if name1 == name:
                    break
                name = name1
        return name
    except Exception as exc:
        print("{}({})\n {}".format(type(exc).__name__, exc, traceback.format_exc()), file=log)
        if name == name0:
            print(ModColor.Str("Error substituting '{}', see above".format(name)), file=log)
        else:
            print(ModColor.Str("Error substituting '{}' (derived from '{}'), see above".format(name, name0)), file=log)
        raise ValueError(name)

from cubical.data_handler.ms_data_handler import MSDataHandler
from cubical.tools import parsets, dynoptparse, shm_utils, ModColor
from cubical.machines import machine_types
from cubical.machines import jones_chain_machine, jones_chain_robust_machine
from cubical.machines import ifr_gain_machine
from cubical import workers

log = logger.getLogger("main")

import cubical.solver as solver
import cubical.flagging as flagging

from cubical.statistics import SolverStats


class UserInputError(Exception):
    pass

# set to true with --Debug-Pdb 1, causes pdb to be invoked on exception
enable_pdb = True

def debug():
    """ Calls the main() function in debugging mode. """

    main(debugging=True)

def main(debugging=False):
    """
    Main cubical driver function. Reads options, sets up MS and solvers, calls the solver, etc.

    Args:
        debugging (bool, optional):
            If True, run in debugging mode.

    Raises:
        UserInputError:
            If neither --model-lsm nor --model-column were specified.
        UserInputError:
            If no Jones terms are enabled.
        UserInputError:
            If --out-mode is invalid.
        ValueError:
            If unknown Jones type is specified.
        RuntimeError:
            If I/O job on a tile failed.
    """

    # this will be set below if a custom parset is specified on the command line
    custom_parset_file = None
    # "GD" is a global defaults dict, containing options set up from parset + command line
    global GD, enable_pdb

    # keep a list of messages here, until we have a logfile open
    prelog_messages = []

    def prelog_print(level, message):
        prelog_messages.append((level, message))

    try:
        if debugging:
            print("initializing from cubical.last", file=log)
            GD = pickle.load(open("cubical.last"))
            basename = GD["out"]["name"]
            parser = None
        else:
            default_parset = parsets.Parset("%s/DefaultParset.cfg" % os.path.dirname(__file__))

            # if first argument is a filename, treat it as a parset

            if len(sys.argv) > 1 and not sys.argv[1][0].startswith('-'):
                custom_parset_file = sys.argv[1]
                print("reading defaults from {}".format(custom_parset_file), file=log)
                try:
                    parset = parsets.Parset(custom_parset_file)
                except:
                    import traceback
                    traceback.print_exc()
                    raise UserInputError("'{}' must be a valid parset file. Use -h for help.".format(custom_parset_file))
                if not parset.success:
                    raise UserInputError("'{}' must be a valid parset file. Use -h for help.".format(custom_parset_file))
                # update default parameters with values from parset
                default_parset.update_values(parset, other_filename=' in {}'.format(custom_parset_file))

            import cubical
            parser = dynoptparse.DynamicOptionParser(usage='Usage: %prog [parset file] <options>',
                    description="""Questions, bug reports, suggestions: https://github.com/ratt-ru/CubiCal""",
                    version='%prog version {}'.format(cubical.VERSION),
                    defaults=default_parset.value_dict,
                    attributes=default_parset.attr_dict)

            # now read the full input from command line
            # "GD" is a global defaults dict, containing options set up from parset + command line
            GD = parser.read_input()

            # if a single argument is given, it should have been the parset
            if len(parser.get_arguments()) != (1 if custom_parset_file else 0):
                raise UserInputError("Unexpected number of arguments. Use -h for help.")

            # get dirname and basename for all output files
            outdir = expand_templated_name(GD["out"]["dir"]).strip()
            basename = expand_templated_name(GD["out"]["name"]).strip()
            can_overwrite = GD["out"]["overwrite"]
            can_backup = GD["out"]["backup"]

            explicit_basename_path = "/" in basename
            folder_is_ccout  = False

            if explicit_basename_path:
                prelog_print(0, "output basename explicitly set to {}, --out-dir setting ignored".format(basename))
                outdir = os.path.dirname(basename)
            elif outdir == "." or not outdir:
                outdir = None
                prelog_print(0, "using output basename {} in current directory".format(basename))
            else:
                # append implicit .cc-out suffix, unless already there (or ends with .cc-out)
                if not outdir.endswith("/"):
                    if outdir.endswith(".cc-out"):
                        outdir += "/"
                    else:
                        outdir += ".cc-out/"
                folder_is_ccout = outdir.endswith(".cc-out/")
                basename = outdir + basename
                if outdir != "/":
                    outdir = outdir.rstrip("/")
                prelog_print(0, "using output basename {}".format(basename))

            # create directory for output files, if specified, and it doesn't exist
            if outdir and not os.path.exists(outdir):
                prelog_print(0, "creating new output directory {}".format(outdir))
                os.mkdir(outdir)

            # are we going to be overwriting a previous run?
            out_parset = "{}.parset".format(basename)
            if os.path.exists(out_parset):
                prelog_print(0, "{} already exists, possibly from a previous run".format(out_parset))

                if can_backup:
                    if folder_is_ccout:
                        # find non-existing directory name for backup
                        backup_dir = outdir + ".0"
                        N = 0
                        while os.path.exists(backup_dir):
                            N += 1
                            backup_dir = "{}.{}".format(outdir, N)
                        # rename old directory, if we ended up manipulating the directory name
                        os.rename(outdir, backup_dir)
                        os.mkdir(outdir)
                        prelog_print(0, ModColor.Str("backed up existing {} to {}".format(outdir, backup_dir), "blue"))
                    else:
                        prelog_print(0, "refusing to auto-backup output directory, since it is not a .cc-out dir")

                if os.path.exists(out_parset):
                    if can_overwrite:
                        prelog_print(0, "proceeding anyway since --out-overwrite is set")
                    else:
                        if folder_is_ccout:
                            prelog_print(0, "won't proceed without --out-overwrite and/or --out-backup")
                        else:
                            prelog_print(0, "won't proceed without --out-overwrite")
                        raise UserInputError("{} already exists: won't overwrite previous run".format(out_parset))

            GD["out"]["name"] = basename

            # "GD" is a global defaults dict, containing options set up from parset + command line
            pickle.dump(GD, open("cubical.last", "wb"))

            # save parset with all settings
            parser.write_to_parset(out_parset)

        enable_pdb = GD["debug"]["pdb"]

        if GD["debug"]["escalate-warnings"]:
            warnings.simplefilter('error', UserWarning)
            np.seterr(all='raise')
            if GD["debug"]["escalate-warnings"] > 1:
<<<<<<< HEAD
                warnings.simplefilter('error', Warning)
                log(0).print("all warnings will be escalated to exceptions")
            else:
                log(0).print("UserWarnings will be escalated to exceptions")
=======
                warnings.filterwarnings("error")
>>>>>>> 3f999a9e

        # clean up shared memory from any previous runs
        shm_utils.cleanupStaleShm()

        # now setup logging
        logger.logToFile(basename + ".log", append=GD["log"]["append"])
        logger.enableMemoryLogging(GD["log"]["memory"])
        logger.setBoring(GD["log"]["boring"])
        logger.setGlobalVerbosity(GD["log"]["verbose"])
        logger.setGlobalLogVerbosity(GD["log"]["file-verbose"])

        if not debugging:
            print("started " + " ".join(sys.argv), file=log)

        # dump accumulated messages from before log was open
        for level, message in prelog_messages:
            print(message, file=log(level))
        prelog_messages = []

        # clean up shared memory from any previous runs
        shm_utils.cleanupStaleShm()

        # disable matplotlib's tk backend if we're not going to be showing plots
        if GD['out']['plots'] =='show' or GD['madmax']['plot'] == 'show':
            import pylab
            try:
                pylab.figure()
                pylab.close()
            except Exception as exc:
                import traceback
                print(ModColor.Str("Error initializing matplotlib: {}({})\n {}".format(type(exc).__name__,
                                                                                       exc, traceback.format_exc())), file=log)
                raise UserInputError("matplotlib can't connect to X11. Can't use --out-plots show or --madmax-plot show.")
        else:
            matplotlib.use("Agg")

        # print current options
        if parser is not None:
            parser.print_config(dest=log)

        double_precision = GD["sol"]["precision"] == 64

        # set up RIME

        solver_opts = GD["sol"]
        debug_opts  = GD["debug"]
        out_opts = GD["out"]
        sol_jones = solver_opts["jones"]
        if isinstance(sol_jones, string_types):
            sol_jones = set(sol_jones.split(','))
        jones_opts = [GD[j.lower()] for j in sol_jones]
        # collect list of options from enabled Jones matrices
        if not len(jones_opts):
            raise UserInputError("No Jones terms are enabled")
        print(ModColor.Str("Enabling {}-Jones".format(",".join(sol_jones)), col="green"), file=log)

        have_dd_jones = any([jo['dd-term'] for jo in jones_opts])
        have_solvables = any([jo['solvable'] for jo in jones_opts])

        solver.GD = GD

        # set up data handler

        solver_type = GD['out']['mode']
        if solver_type not in solver.SOLVERS:
            raise UserInputError("invalid setting --out-mode {}".format(solver_type))
        solver_mode_name = solver.SOLVERS[solver_type].__name__.replace("_", " ")
        print(ModColor.Str("mode: {}".format(solver_mode_name), col='green'), file=log)
        # these flags are used below to tweak the behaviour of gain machines and model loaders
        apply_only = solver.SOLVERS[solver_type].is_apply_only
        print("solver is apply-only type: {}".format(apply_only), file=log(0))
        load_model = solver.SOLVERS[solver_type].is_model_required
        print("solver requires model: {}".format(load_model), file=log(0))
        
        if not apply_only and not have_solvables:
            raise UserInputError("No Jones terms have been marked as solvable")

        if load_model and not GD["model"]["list"]:
            raise UserInputError("--model-list must be specified")

        ms = MSDataHandler(GD["data"]["ms"],
                           GD["data"]["column"],
                           output_column=GD["out"]["column"],
                           output_model_column=GD["out"]["model-column"],
                           output_weight_column=GD["out"]["weight-column"],
                           reinit_output_column=GD["out"]["reinit-column"],
                           taql=GD["sel"]["taql"],
                           fid=GD["sel"]["field"],
                           ddid=GD["sel"]["ddid"],
                           channels=GD["sel"]["chan"],
                           diag=GD["sel"]["diag"],
                           beam_pattern=GD["model"]["beam-pattern"],
                           beam_l_axis=GD["model"]["beam-l-axis"],
                           beam_m_axis=GD["model"]["beam-m-axis"],
                           active_subset=GD["sol"]["subset"],
                           min_baseline=GD["sol"]["min-bl"],
                           max_baseline=GD["sol"]["max-bl"],
                           chunk_freq=GD["data"]["freq-chunk"],
                           rebin_freq=GD["data"]["rebin-freq"],
                           do_load_CASA_kwtables = GD["out"]["casa-gaintables"],
                           feed_rotate_model=GD["model"]["feed-rotate"],
                           pa_rotate_model=GD["model"]["pa-rotate"],
                           pa_rotate_montblanc=GD["montblanc"]["pa-rotate"],
                           derotate_output=GD["out"]["derotate"],
                           do_normalize_data=GD["data"]["normalize"]
                           )

        solver.metadata = ms.metadata
        # if using dual-corr mode, propagate this into Jones options
        if ms.ncorr == 2:
            for jo in jones_opts:
                jo['diag-only'] = True
                jo['diag-data'] = True
            solver_opts['diag-only'] = True
            solver_opts['diag-data'] = True

        # With a single Jones term, create a gain machine factory based on its type.
        # With multiple Jones, create a ChainMachine factory
        term_iters = solver_opts["term-iters"]
        if type(term_iters) is int:
            term_iters = [term_iters] * len(jones_opts)
            solver_opts["term-iters"] = term_iters
            len(jones_opts) > 1 and log.warn("Multiple gain terms specified, but a recipe of solver sol-term-iters not given. "
                                             "This may indicate user error. We will assume doing the same number of iterations per term and "
                                             "stopping on the last term on the chain.")
        elif type(term_iters) is list and len(term_iters) == 1:
            term_iters = term_iters * len(jones_opts)
            solver_opts["term-iters"] = term_iters
            len(jones_opts) > 1 and log.warn("Multiple gain terms specified, but a recipe of solver sol-term-iters not given. "
                                             "This may indicate user error. We will assume doing the same number of iterations per term and "
                                             "stopping on the last term on the chain.")
        elif type(term_iters) is list and len(term_iters) < len(jones_opts):
            raise ValueError("sol-term-iters is a list, but does not match or exceed the number of gain terms being solved. "
                             "Please either only set a single value to be used or provide a list to construct a iteration recipe")
        elif type(term_iters) is list and len(term_iters) >= len(jones_opts):
            pass # user is executing a recipe
        else:
            raise TypeError("sol-term-iters is neither a list, nor a int. Check your parset")

        if len(jones_opts) == 1:
            jones_opts = jones_opts[0]
            # for just one term, propagate --sol-term-iters, if set, into its max-iter setting
            term_iters = solver_opts["term-iters"]
            if term_iters:
                jones_opts["max-iter"] = term_iters[0] if hasattr(term_iters,'__getitem__') else term_iters
            # create a gain machine factory
            jones_class = machine_types.get_machine_class(jones_opts['type'])
            if jones_class is None:
                raise UserInputError("unknown Jones type '{}'".format(jones_opts['type']))
        elif jones_opts[0]['type'] == "robust-2x2":
            jones_class = jones_chain_robust_machine.JonesChain
        else:
            jones_class = jones_chain_machine.JonesChain

        # init models
        dde_mode = GD["model"]["ddes"]

        if dde_mode == 'always' and not have_dd_jones:
            raise UserInputError("we have '--model-ddes always', but no direction dependent Jones terms enabled")

        # force floats in Montblanc calculations
        mb_opts = GD["montblanc"]
        # mb`_opts['dtype'] = 'float'

        ms.init_models(str(GD["model"]["list"]).split(","),
                       GD["weight"]["column"].split(",") if GD["weight"]["column"] else None,
                       fill_offdiag_weights=GD["weight"]["fill-offdiag"],
                       mb_opts=GD["montblanc"],
                       use_ddes=have_dd_jones and dde_mode != 'never',
                       degrid_opts=GD["degridding"])

        if len(ms.model_directions) < 2 and have_dd_jones and dde_mode == 'auto':
            raise UserInputError("--model-list does not specify directions. "
                    "Have you forgotten a @dE tag perhaps? Rerun with '--model-ddes never' to proceed anyway.")

        if load_model:
            # set up subtraction options
            solver_opts["subtract-model"] = smod = GD["out"]["subtract-model"]
            if smod < 0 or smod >= len(ms.models):
                raise UserInputError("--out-subtract-model {} out of range for {} model(s)".format(smod, len(ms.models)))

            # parse subtraction directions as a slice or list
            subdirs = GD["out"]["subtract-dirs"]
            if type(subdirs) is int:
                subdirs = [subdirs]
            if subdirs:
                if isinstance(subdirs, string_types):
                    try:
                        if ',' in subdirs:
                            subdirs = list(map(int, subdirs.split(",")))
                        else:
                            subdirs = eval("np.s_[{}]".format(subdirs))
                    except:
                        raise UserInputError("invalid --out-subtract-model option '{}'".format(subdirs))
                elif type(subdirs) is not list:
                    raise UserInputError("invalid --out-subtract-dirs option '{}'".format(subdirs))
                # check ranges
                if type(subdirs) is list:
                    out_of_range = [ d for d in subdirs if d < 0 or d >= len(ms.model_directions) ]
                    if out_of_range:
                        raise UserInputError("--out-subtract-dirs {} out of range for {} model direction(s)".format(
                                ",".join(map(str, out_of_range)), len(ms.model_directions)))
                print("subtraction directions set to {}".format(subdirs), file=log(0))
            else:
                subdirs = slice(None)
            solver_opts["subtract-dirs"] = subdirs

        # create gain machine factory
        # TODO: pass in proper antenna and correlation names, rather than number
        solver_opts["correct-dir"] = GD["out"]["correct-dir"] if GD["out"]["correct-dir"] >= 0 else None

        grid = dict(dir=list(range(len(ms.model_directions) or 1)), ant=ms.antnames, corr=list(ms.feeds), time=ms.uniq_times, freq=ms.all_freqs)
        solver.gm_factory = jones_class.create_factory(grid=grid,
                                                       apply_only=apply_only,
                                                       double_precision=double_precision,
                                                       global_options=GD, jones_options=jones_opts)
<<<<<<< HEAD
        solver.gm_factory.set_metadata(ms)
                                                       
=======

>>>>>>> 3f999a9e
        # create IFR-based gain machine. Only compute gains if we're loading a model
        # (i.e. not in load-apply mode)
        solver.ifrgain_machine = ifr_gain_machine.IfrGainMachine(solver.gm_factory, GD["bbc"], compute=load_model)

        solver.legacy_version12_weights = GD["weight"]["legacy-v1-2"]

        single_chunk = GD["data"]["single-chunk"]
        single_tile = GD["data"]["single-tile"]

        # setup worker process properties

        workers.setup_parallelism(GD["dist"]["ncpu"], GD["dist"]["nworker"], GD["dist"]["nthread"],
                                  debugging or single_chunk,
                                  GD["dist"]["pin"], GD["dist"]["pin-io"], GD["dist"]["pin-main"],
                                  ms.use_montblanc, GD["montblanc"]["threads"])

        # set up chunking

        chunk_by = GD["data"]["chunk-by"]
        if isinstance(chunk_by, string_types):
            chunk_by = chunk_by.split(",")
        jump = float(GD["data"]["chunk-by-jump"])

<<<<<<< HEAD
        chunks_per_tile = max(GD["dist"]["min-chunks"], workers.num_workers-1, 1)
        if GD["dist"]["max-chunks"]:
            chunks_per_tile = max(GD["dist"]["max-chunks"], chunks_per_tile)
=======
        if single_chunk:
            chunks_per_tile = 1
            max_chunks_per_tile = 1
        else:
            chunks_per_tile = max(GD["dist"]["min-chunks"], workers.num_workers, 1)
            max_chunks_per_tile = 0
            if GD["dist"]["max-chunks"]:
                chunks_per_tile = max(GD["dist"]["max-chunks"], chunks_per_tile)
                max_chunks_per_tile = GD["dist"]["max-chunks"]
>>>>>>> 3f999a9e

        print("defining chunks (time {}, freq {}{})".format(GD["data"]["time-chunk"], GD["data"]["freq-chunk"],
            ", also when {} jumps > {}".format(", ".join(chunk_by), jump) if chunk_by else ""), file=log)

        chunks_per_tile, tile_list = ms.define_chunk(GD["data"]["time-chunk"], GD["data"]["rebin-time"],
                                            GD["data"]["freq-chunk"],
                                            chunk_by=chunk_by, chunk_by_jump=jump,
                                            chunks_per_tile=chunks_per_tile, max_chunks_per_tile=max_chunks_per_tile)

        # now that we have tiles, define the flagging situation (since this may involve a one-off iteration through the
        # MS to populate the column)
        ms.define_flags(tile_list, flagopts=GD["flags"])

        # single-chunk implies single-tile
        if single_tile >= 0:
            tile_list = tile_list[single_tile:single_tile+1]
            print("--data-single-tile {} set, will process only the one tile".format(single_tile), file=log(0, "blue"))
        elif single_chunk:
            match = re.match("D([0-9]+)T([0-9]+)", single_chunk)
            if not match:
                raise ValueError("invalid setting: --data-single-chunk {}".format(single_chunk))
            ddid_tchunk = int(match.group(1)), int(match.group(2))

            tilemap = { (rc.ddid, rc.tchunk): (tile, rc) for tile in tile_list for rc in tile.rowchunks }
            single_tile_rc = tilemap.get(ddid_tchunk)
            if single_tile_rc:
                tile, rc = single_tile_rc
                tile_list = [tile]
                print("--data-single-chunk {} in {}, rows {}:{}".format(
                    single_chunk, tile.label, min(rc.rows0), max(rc.rows0)+1), file=log(0, "blue"))
            else:
                raise ValueError("--data-single-chunk {}: chunk with this ID not found".format(single_chunk))

        # run the main loop

        t0 = time()

        stats_dict = workers.run_process_loop(ms, tile_list, load_model, single_chunk, solver_type, solver_opts, debug_opts, out_opts)


        print(ModColor.Str("Time taken for {}: {} seconds".format(solver_mode_name, time() - t0), col="green"), file=log)

        # print flagging stats
        print(ModColor.Str("Flagging stats: ",col="green") + " ".join(ms.get_flag_counts()), file=log)

        if not apply_only:
            # now summarize the stats
            print("computing summary statistics", file=log)
            st = SolverStats(stats_dict)
            filename = basename + ".stats.pickle"
            st.save(filename)
            print("saved summary statistics to %s" % filename, file=log)
            print_stats = GD["log"]["stats"]
            if print_stats:
                print("printing some summary statistics below", file=log(0))
                thresholds = []
                for thr in GD["log"]["stats-warn"].split(","):
                    field, value = thr.split(":")
                    thresholds.append((field, float(value)))
                    print("  highlighting {}>{}".format(field, float(value)), file=log(0))
                if print_stats == "all":
                    print_stats = st.get_notrivial_chunk_statfields()
                else:
                    print_stats = print_stats.split("//")
                for stats in print_stats:
                    if stats[0] != "{":
                        stats = "{{{}}}".format(stats)
                    lines = st.format_chunk_stats(stats, threshold=thresholds)
                    print("  summary stats for {}:\n  {}".format(stats, "\n  ".join(lines)), file=log(0))

            if GD["postmortem"]["enable"]:
                # flag based on summary stats
                flag3 = flagging.flag_chisq(st, GD, basename, ms.nddid_actual)

                if flag3 is not None:
                    st.apply_flagcube(flag3)
                    if GD["flags"]["save"] and flag3.any() and not GD["data"]["single-chunk"]:
                        print("regenerating output flags based on post-solution flagging", file=log)
                        flagcol = ms.flag3_to_col(flag3)
                        ms.save_flags(flagcol)

            # make plots
            if GD["out"]["plots"]:
                import cubical.plots
                try:
                    cubical.plots.make_summary_plots(st, ms, GD, basename)
                except Exception as exc:
                    if GD["debug"]["escalate-warnings"]:
                        raise
                    import traceback
                    print(file=ModColor.Str("An error has occurred while making summary plots: {}({})\n {}".format(type(exc).__name__,
                                                                                           exc,
                                                                                           traceback.format_exc())))
                    print(ModColor.Str("This is not fatal, but should be reported (and your plots have gone missing!)"), file=log)

        # make BBC plots
        if solver.ifrgain_machine and solver.ifrgain_machine.is_computing() and GD["bbc"]["plot"] and GD["out"]["plots"]:
            import cubical.plots.ifrgains
            if GD["debug"]["escalate-warnings"]:
                with warnings.catch_warnings():
                    warnings.simplefilter("error", np.ComplexWarning)
                    cubical.plots.ifrgains.make_ifrgain_plots(solver.ifrgain_machine.reload(), ms, GD, basename)
            else:
                try:
                    cubical.plots.ifrgains.make_ifrgain_plots(solver.ifrgain_machine.reload(), ms, GD, basename)
                except Exception as exc:
                    import traceback
                    print(file=ModColor.Str("An error has occurred while making BBC plots: {}({})\n {}".format(type(exc).__name__,
                                                                                           exc,
                                                                                           traceback.format_exc())))
                    print(ModColor.Str("This is not fatal, but should be reported (and your plots have gone missing!)"), file=log)

        ms.close()

        print(ModColor.Str("completed successfully", col="green"), file=log)

    except RuntimeWarning:
        from cubical.tools import pdb
        pdb.set_trace()

    except Exception as exc:
        for level, message in prelog_messages:
            print(message, file=log(level))

        if type(exc) is UserInputError:
            print(ModColor.Str(exc), file=log)
        else:
            import traceback
            print(ModColor.Str("Exiting with exception: {}({})\n {}".format(type(exc).__name__,
                                                                    exc, traceback.format_exc())), file=log)
            if enable_pdb and type(exc) is not UserInputError:
                warnings.filterwarnings("default")  # in case pdb itself throws a warning
                from cubical.tools import pdb
                exc, value, tb = sys.exc_info()
                pdb.post_mortem(tb)
        sys.exit(2 if type(exc) is UserInputError else 1)
<|MERGE_RESOLUTION|>--- conflicted
+++ resolved
@@ -266,14 +266,10 @@
             warnings.simplefilter('error', UserWarning)
             np.seterr(all='raise')
             if GD["debug"]["escalate-warnings"] > 1:
-<<<<<<< HEAD
                 warnings.simplefilter('error', Warning)
                 log(0).print("all warnings will be escalated to exceptions")
             else:
                 log(0).print("UserWarnings will be escalated to exceptions")
-=======
-                warnings.filterwarnings("error")
->>>>>>> 3f999a9e
 
         # clean up shared memory from any previous runs
         shm_utils.cleanupStaleShm()
@@ -490,12 +486,9 @@
                                                        apply_only=apply_only,
                                                        double_precision=double_precision,
                                                        global_options=GD, jones_options=jones_opts)
-<<<<<<< HEAD
+
         solver.gm_factory.set_metadata(ms)
                                                        
-=======
-
->>>>>>> 3f999a9e
         # create IFR-based gain machine. Only compute gains if we're loading a model
         # (i.e. not in load-apply mode)
         solver.ifrgain_machine = ifr_gain_machine.IfrGainMachine(solver.gm_factory, GD["bbc"], compute=load_model)
@@ -519,11 +512,6 @@
             chunk_by = chunk_by.split(",")
         jump = float(GD["data"]["chunk-by-jump"])
 
-<<<<<<< HEAD
-        chunks_per_tile = max(GD["dist"]["min-chunks"], workers.num_workers-1, 1)
-        if GD["dist"]["max-chunks"]:
-            chunks_per_tile = max(GD["dist"]["max-chunks"], chunks_per_tile)
-=======
         if single_chunk:
             chunks_per_tile = 1
             max_chunks_per_tile = 1
@@ -531,9 +519,8 @@
             chunks_per_tile = max(GD["dist"]["min-chunks"], workers.num_workers, 1)
             max_chunks_per_tile = 0
             if GD["dist"]["max-chunks"]:
-                chunks_per_tile = max(GD["dist"]["max-chunks"], chunks_per_tile)
+                chunks_per_tile = max(max(GD["dist"]["max-chunks"], chunks_per_tile), 1)
                 max_chunks_per_tile = GD["dist"]["max-chunks"]
->>>>>>> 3f999a9e
 
         print("defining chunks (time {}, freq {}{})".format(GD["data"]["time-chunk"], GD["data"]["freq-chunk"],
             ", also when {} jumps > {}".format(", ".join(chunk_by), jump) if chunk_by else ""), file=log)

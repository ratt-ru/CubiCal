--- conflicted
+++ resolved
@@ -264,17 +264,12 @@
         if dde_mode == 'always' and not have_dd_jones:
             raise UserInputError("we have '--model-ddes always', but no direction dependent Jones terms enabled")
 
-<<<<<<< HEAD
         # force floats in Montblanc calculations
         mb_opts = GD["montblanc"]
         mb_opts['dtype'] = 'float'
 
-        ms.init_models(GD["model"]["list"].split(","),
+        ms.init_models(str(GD["model"]["list"]).split(","),
                        GD["weight"]["column"].split(",") if GD["weight"]["column"] else None,
-=======
-        ms.init_models(str(GD["model"]["list"]).split(","),
-                       GD["weight"]["column"].split(","),
->>>>>>> 7b04276f
                        mb_opts=GD["montblanc"],
                        use_ddes=have_dd_jones and dde_mode != 'never')
 

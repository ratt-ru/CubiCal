# CubiCal: a radio interferometric calibration suite
# (c) 2017 Rhodes University & Jonathan S. Kenyon
# http://github.com/ratt-ru/CubiCal
# This code is distributed under the terms of GPLv2, see LICENSE.md for details
"""
Main code body. Handles options, invokes solvers and manages multiprocessing.
"""

## OMS: this workaround should not be necessary, now that https://github.com/ratt-ru/CubiCal/issues/75 is fixed
# import logging
# if 'vext' in logging.Logger.manager.loggerDict.keys():
#     for handler in logging.root.handlers:
#         logging.root.removeHandler(handler)
#     logging.getLogger('vext').setLevel(logging.WARNING)
##
from __future__ import print_function
from builtins import range
from six import string_types
from future.moves import pickle
import os, os.path
import sys
import warnings
import numpy as np
import re
import datetime
import getpass
import traceback
from time import time

# This is to keep matplotlib from falling over when no DISPLAY is set (which it otherwise does,
# even if one is only trying to save figures to .png.
import matplotlib

from cubical.tools import logger
# set the base name of the logger. This must happen before any other loggers are instantiated
# (Thus before anything else that uses the logger is imported!)
logger.init("cc")

# Some modules cause issues with logging - grab their loggers and 
# manually set the log levels to something less annoying.

import logging
import warnings
logging.getLogger('matplotlib').setLevel(logging.WARNING)

GD = None

_start_datetime = datetime.datetime.now()

_runtime_templates = dict(DATE=_start_datetime.strftime("%Y%m%d"),
                          TIME=_start_datetime.strftime("%H%M%S"),
                          USER=getpass.getuser(),
                          HOST=os.uname()[1],
                          ENV=os.environ)

def expand_templated_name(name, **keys):
    """
        Helper method: expands name from templated name. This uses the standard
        str.format() function, passing in GD (global dict of options), as well as any keys supplied,
        as well as the _runtime_templates dict above.
        This allows for name templates that reference both the parset, as well as runtime conditions:
        e.g. "{data[ms]}-ddid{sel[ddid]}-{DATE}-{TIME}".

        Args:
            name (str):
                the templated name
            keys (optional):
                any optional substitution keys.

        Returns:
            str:
                Expanded filename
    """
    name0 = name
    try:
        if name:
            keys.update(_runtime_templates)
            keys.update(GD)
            # substitute recursively, but up to a limit
            for i in range(10):
                name1 = name.format(**keys)
                if name1 == name:
                    break
                name = name1
        return name
    except Exception as exc:
        print("{}({})\n {}".format(type(exc).__name__, exc, traceback.format_exc()), file=log)
        if name == name0:
            print(ModColor.Str("Error substituting '{}', see above".format(name)), file=log)
        else:
            print(ModColor.Str("Error substituting '{}' (derived from '{}'), see above".format(name, name0)), file=log)
        raise ValueError(name)

from cubical.data_handler.ms_data_handler import MSDataHandler
from cubical.tools import parsets, dynoptparse, shm_utils, ModColor
from cubical.machines import machine_types
from cubical.machines import jones_chain_machine, jones_chain_robust_machine
from cubical.machines import ifr_gain_machine
from cubical import workers

log = logger.getLogger("main")

import cubical.solver as solver
import cubical.flagging as flagging

from cubical.statistics import SolverStats


class UserInputError(Exception):
    pass

# set to true with --Debug-Pdb 1, causes pdb to be invoked on exception
enable_pdb = True

def debug():
    """ Calls the main() function in debugging mode. """

    main(debugging=True)

def main(debugging=False):
    """
    Main cubical driver function. Reads options, sets up MS and solvers, calls the solver, etc.

    Args:
        debugging (bool, optional):
            If True, run in debugging mode.

    Raises:
        UserInputError:
            If neither --model-lsm nor --model-column were specified.
        UserInputError:
            If no Jones terms are enabled.
        UserInputError:
            If --out-mode is invalid.
        ValueError:
            If unknown Jones type is specified.
        RuntimeError:
            If I/O job on a tile failed.
    """

    # this will be set below if a custom parset is specified on the command line
    custom_parset_file = None
    # "GD" is a global defaults dict, containing options set up from parset + command line
    global GD, enable_pdb

    # keep a list of messages here, until we have a logfile open
    prelog_messages = []

    def prelog_print(level, message):
        prelog_messages.append((level, message))

    try:
        if debugging:
            print("initializing from cubical.last", file=log)
            GD = pickle.load(open("cubical.last"))
            basename = GD["out"]["name"]
            parser = None
        else:
            default_parset = parsets.Parset("%s/DefaultParset.cfg" % os.path.dirname(__file__))

            # if first argument is a filename, treat it as a parset

            if len(sys.argv) > 1 and not sys.argv[1][0].startswith('-'):
                custom_parset_file = sys.argv[1]
                print("reading defaults from {}".format(custom_parset_file), file=log)
                try:
                    parset = parsets.Parset(custom_parset_file)
                except:
                    import traceback
                    traceback.print_exc()
                    raise UserInputError("'{}' must be a valid parset file. Use -h for help.".format(custom_parset_file))
                if not parset.success:
                    raise UserInputError("'{}' must be a valid parset file. Use -h for help.".format(custom_parset_file))
                # update default parameters with values from parset
                default_parset.update_values(parset, other_filename=' in {}'.format(custom_parset_file))

            import cubical
            parser = dynoptparse.DynamicOptionParser(usage='Usage: %prog [parset file] <options>',
                    description="""Questions, bug reports, suggestions: https://github.com/ratt-ru/CubiCal""",
                    version='%prog version {}'.format(cubical.VERSION),
                    defaults=default_parset.value_dict,
                    attributes=default_parset.attr_dict)

            # now read the full input from command line
            # "GD" is a global defaults dict, containing options set up from parset + command line
            GD = parser.read_input()

            # if a single argument is given, it should have been the parset
            if len(parser.get_arguments()) != (1 if custom_parset_file else 0):
                raise UserInputError("Unexpected number of arguments. Use -h for help.")

            # get dirname and basename for all output files
            outdir = expand_templated_name(GD["out"]["dir"]).strip()
            basename = expand_templated_name(GD["out"]["name"]).strip()
            can_overwrite = GD["out"]["overwrite"]
            can_backup = GD["out"]["backup"]

            explicit_basename_path = "/" in basename
            folder_is_ccout  = False

            if explicit_basename_path:
                prelog_print(0, "output basename explicitly set to {}, --out-dir setting ignored".format(basename))
                outdir = os.path.dirname(basename)
            elif outdir == "." or not outdir:
                outdir = None
                prelog_print(0, "using output basename {} in current directory".format(basename))
            else:
                # append implicit .cc-out suffix, unless already there (or ends with .cc-out)
                if not outdir.endswith("/"):
                    if outdir.endswith(".cc-out"):
                        outdir += "/"
                    else:
                        outdir += ".cc-out/"
                folder_is_ccout = outdir.endswith(".cc-out/")
                basename = outdir + basename
                if outdir != "/":
                    outdir = outdir.rstrip("/")
                prelog_print(0, "using output basename {}".format(basename))

            # create directory for output files, if specified, and it doesn't exist
            if outdir and not os.path.exists(outdir):
                prelog_print(0, "creating new output directory {}".format(outdir))
                os.mkdir(outdir)

            # are we going to be overwriting a previous run?
            out_parset = "{}.parset".format(basename)
            if os.path.exists(out_parset):
                prelog_print(0, "{} already exists, possibly from a previous run".format(out_parset))

                if can_backup:
                    if folder_is_ccout:
                        # find non-existing directory name for backup
                        backup_dir = outdir + ".0"
                        N = 0
                        while os.path.exists(backup_dir):
                            N += 1
                            backup_dir = "{}.{}".format(outdir, N)
                        # rename old directory, if we ended up manipulating the directory name
                        os.rename(outdir, backup_dir)
                        os.mkdir(outdir)
                        prelog_print(0, ModColor.Str("backed up existing {} to {}".format(outdir, backup_dir), "blue"))
                    else:
                        prelog_print(0, "refusing to auto-backup output directory, since it is not a .cc-out dir")

                if os.path.exists(out_parset):
                    if can_overwrite:
                        prelog_print(0, "proceeding anyway since --out-overwrite is set")
                    else:
                        if folder_is_ccout:
                            prelog_print(0, "won't proceed without --out-overwrite and/or --out-backup")
                        else:
                            prelog_print(0, "won't proceed without --out-overwrite")
                        raise UserInputError("{} already exists: won't overwrite previous run".format(out_parset))

            GD["out"]["name"] = basename

            # "GD" is a global defaults dict, containing options set up from parset + command line
            pickle.dump(GD, open("cubical.last", "wb"))

            # save parset with all settings
            parser.write_to_parset(out_parset)

        enable_pdb = GD["debug"]["pdb"]
<<<<<<< HEAD
        if GD["debug"]["escalate-warnings"]:
            warnings.simplefilter('error', UserWarning)
            np.seterr(all='raise')
            if GD["debug"]["escalate-warnings"] > 1:
                warnings.filterwarnings("error")

        # clean up shared memory from any previous runs
        shm_utils.cleanupStaleShm()
=======
>>>>>>> 5f964be1

        # now setup logging
        logger.logToFile(basename + ".log", append=GD["log"]["append"])
        logger.enableMemoryLogging(GD["log"]["memory"])
        logger.setBoring(GD["log"]["boring"])
        logger.setGlobalVerbosity(GD["log"]["verbose"])
        logger.setGlobalLogVerbosity(GD["log"]["file-verbose"])

        if not debugging:
            print("started " + " ".join(sys.argv), file=log)

        # dump accumulated messages from before log was open
        for level, message in prelog_messages:
            print(message, file=log(level))
        prelog_messages = []

        # clean up shared memory from any previous runs
        shm_utils.cleanupStaleShm()

        # disable matplotlib's tk backend if we're not going to be showing plots
        if GD['out']['plots'] =='show' or GD['madmax']['plot'] == 'show':
            import pylab
            try:
                pylab.figure()
                pylab.close()
            except Exception as exc:
                import traceback
                print(ModColor.Str("Error initializing matplotlib: {}({})\n {}".format(type(exc).__name__,
                                                                                       exc, traceback.format_exc())), file=log)
                raise UserInputError("matplotlib can't connect to X11. Can't use --out-plots show or --madmax-plot show.")
        else:
            matplotlib.use("Agg")

        # print current options
        if parser is not None:
            parser.print_config(dest=log)

        double_precision = GD["sol"]["precision"] == 64

        # set up RIME

        solver_opts = GD["sol"]
        debug_opts  = GD["debug"]
        out_opts = GD["out"]
        sol_jones = solver_opts["jones"]
        if isinstance(sol_jones, string_types):
            sol_jones = set(sol_jones.split(','))
        jones_opts = [GD[j.lower()] for j in sol_jones]
        # collect list of options from enabled Jones matrices
        if not len(jones_opts):
            raise UserInputError("No Jones terms are enabled")
        print(ModColor.Str("Enabling {}-Jones".format(",".join(sol_jones)), col="green"), file=log)

        have_dd_jones = any([jo['dd-term'] for jo in jones_opts])

        solver.GD = GD

        # set up data handler

        solver_type = GD['out']['mode']
        if solver_type not in solver.SOLVERS:
            raise UserInputError("invalid setting --out-mode {}".format(solver_type))
        solver_mode_name = solver.SOLVERS[solver_type].__name__.replace("_", " ")
        print(ModColor.Str("mode: {}".format(solver_mode_name), col='green'), file=log)
        # these flags are used below to tweak the behaviour of gain machines and model loaders
        apply_only = solver.SOLVERS[solver_type].is_apply_only
        print("solver is apply-only type: {}".format(apply_only), file=log(0))
        load_model = solver.SOLVERS[solver_type].is_model_required
        print("solver requires model: {}".format(load_model), file=log(0))

        if load_model and not GD["model"]["list"]:
            raise UserInputError("--model-list must be specified")

        ms = MSDataHandler(GD["data"]["ms"],
                           GD["data"]["column"],
                           output_column=GD["out"]["column"],
                           output_model_column=GD["out"]["model-column"],
                           output_weight_column=GD["out"]["weight-column"],
                           reinit_output_column=GD["out"]["reinit-column"],
                           taql=GD["sel"]["taql"],
                           fid=GD["sel"]["field"],
                           ddid=GD["sel"]["ddid"],
                           channels=GD["sel"]["chan"],
                           diag=GD["sel"]["diag"],
                           beam_pattern=GD["model"]["beam-pattern"],
                           beam_l_axis=GD["model"]["beam-l-axis"],
                           beam_m_axis=GD["model"]["beam-m-axis"],
                           active_subset=GD["sol"]["subset"],
                           min_baseline=GD["sol"]["min-bl"],
                           max_baseline=GD["sol"]["max-bl"],
                           chunk_freq=GD["data"]["freq-chunk"],
                           rebin_freq=GD["data"]["rebin-freq"],
                           do_load_CASA_kwtables = GD["out"]["casa-gaintables"],
                           feed_rotate_model=GD["model"]["feed-rotate"],
                           pa_rotate_model=GD["model"]["pa-rotate"],
                           pa_rotate_montblanc=GD["montblanc"]["pa-rotate"],
                           derotate_output=GD["out"]["derotate"],
                           )

        solver.metadata = ms.metadata
        # if using dual-corr mode, propagate this into Jones options
        if ms.ncorr == 2:
            for jo in jones_opts:
                jo['diag-only'] = True
                jo['diag-data'] = True
            solver_opts['diag-only'] = True
            solver_opts['diag-data'] = True

        # With a single Jones term, create a gain machine factory based on its type.
        # With multiple Jones, create a ChainMachine factory
        term_iters = solver_opts["term-iters"]
        if type(term_iters) is int:
            term_iters = [term_iters] * len(jones_opts)
            solver_opts["term-iters"] = term_iters
            len(jones_opts) > 1 and log.warn("Multiple gain terms specified, but a recipe of solver sol-term-iters not given. "
                                             "This may indicate user error. We will assume doing the same number of iterations per term and "
                                             "stopping on the last term on the chain.")
        elif type(term_iters) is list and len(term_iters) == 1:
            term_iters = term_iters * len(jones_opts)
            solver_opts["term-iters"] = term_iters
            len(jones_opts) > 1 and log.warn("Multiple gain terms specified, but a recipe of solver sol-term-iters not given. "
                                             "This may indicate user error. We will assume doing the same number of iterations per term and "
                                             "stopping on the last term on the chain.")
        elif type(term_iters) is list and len(term_iters) < len(jones_opts):
            raise ValueError("sol-term-iters is a list, but does not match or exceed the number of gain terms being solved. "
                             "Please either only set a single value to be used or provide a list to construct a iteration recipe")
        elif type(term_iters) is list and len(term_iters) >= len(jones_opts):
            pass # user is executing a recipe
        else:
            raise TypeError("sol-term-iters is neither a list, nor a int. Check your parset")

        if len(jones_opts) == 1:
            jones_opts = jones_opts[0]
            # for just one term, propagate --sol-term-iters, if set, into its max-iter setting
            term_iters = solver_opts["term-iters"]
            if term_iters:
                jones_opts["max-iter"] = term_iters[0] if hasattr(term_iters,'__getitem__') else term_iters
            # create a gain machine factory
            jones_class = machine_types.get_machine_class(jones_opts['type'])
            if jones_class is None:
                raise UserInputError("unknown Jones type '{}'".format(jones_opts['type']))
        elif jones_opts[0]['type'] == "robust-2x2":
            jones_class = jones_chain_robust_machine.JonesChain
        else:
            jones_class = jones_chain_machine.JonesChain

        # init models
        dde_mode = GD["model"]["ddes"]

        if dde_mode == 'always' and not have_dd_jones:
            raise UserInputError("we have '--model-ddes always', but no direction dependent Jones terms enabled")

        # force floats in Montblanc calculations
        mb_opts = GD["montblanc"]
        # mb`_opts['dtype'] = 'float'

        ms.init_models(str(GD["model"]["list"]).split(","),
                       GD["weight"]["column"].split(",") if GD["weight"]["column"] else None,
                       fill_offdiag_weights=GD["weight"]["fill-offdiag"],
                       mb_opts=GD["montblanc"],
                       use_ddes=have_dd_jones and dde_mode != 'never',
                       degrid_opts=GD["degridding"])

        if len(ms.model_directions) < 2 and have_dd_jones and dde_mode == 'auto':
            raise UserInputError("--model-list does not specify directions. "
                    "Have you forgotten a @dE tag perhaps? Rerun with '--model-ddes never' to proceed anyway.")

        if load_model:
            # set up subtraction options
            solver_opts["subtract-model"] = smod = GD["out"]["subtract-model"]
            if smod < 0 or smod >= len(ms.models):
                raise UserInputError("--out-subtract-model {} out of range for {} model(s)".format(smod, len(ms.models)))

            # parse subtraction directions as a slice or list
            subdirs = GD["out"]["subtract-dirs"]
            if type(subdirs) is int:
                subdirs = [subdirs]
            if subdirs:
                if isinstance(subdirs, string_types):
                    try:
                        if ',' in subdirs:
                            subdirs = list(map(int, subdirs.split(",")))
                        else:
                            subdirs = eval("np.s_[{}]".format(subdirs))
                    except:
                        raise UserInputError("invalid --out-subtract-model option '{}'".format(subdirs))
                elif type(subdirs) is not list:
                    raise UserInputError("invalid --out-subtract-dirs option '{}'".format(subdirs))
                # check ranges
                if type(subdirs) is list:
                    out_of_range = [ d for d in subdirs if d < 0 or d >= len(ms.model_directions) ]
                    if out_of_range:
                        raise UserInputError("--out-subtract-dirs {} out of range for {} model direction(s)".format(
                                ",".join(map(str, out_of_range)), len(ms.model_directions)))
                print("subtraction directions set to {}".format(subdirs), file=log(0))
            else:
                subdirs = slice(None)
            solver_opts["subtract-dirs"] = subdirs

        # create gain machine factory
        # TODO: pass in proper antenna and correlation names, rather than number

        grid = dict(ant=ms.antnames, corr=ms.feeds, time=ms.uniq_times, freq=ms.all_freqs)
        solver.gm_factory = jones_class.create_factory(grid=grid,
                                                       apply_only=apply_only,
                                                       double_precision=double_precision,
                                                       global_options=GD, jones_options=jones_opts)
                                                       
        # create IFR-based gain machine. Only compute gains if we're loading a model
        # (i.e. not in load-apply mode)
        solver.ifrgain_machine = ifr_gain_machine.IfrGainMachine(solver.gm_factory, GD["bbc"], compute=load_model)

        solver.legacy_version12_weights = GD["weight"]["legacy-v1-2"]

        single_chunk = GD["data"]["single-chunk"]
        single_tile = GD["data"]["single-tile"]

        # setup worker process properties

        workers.setup_parallelism(GD["dist"]["ncpu"], GD["dist"]["nworker"], GD["dist"]["nthread"],
                                  debugging or single_chunk,
                                  GD["dist"]["pin"], GD["dist"]["pin-io"], GD["dist"]["pin-main"],
                                  ms.use_montblanc, GD["montblanc"]["threads"])

        # set up chunking

        chunk_by = GD["data"]["chunk-by"]
        if isinstance(chunk_by, string_types):
            chunk_by = chunk_by.split(",")
        jump = float(GD["data"]["chunk-by-jump"])

        chunks_per_tile = max(GD["dist"]["min-chunks"], workers.num_workers, 1)
        if GD["dist"]["max-chunks"]:
            chunks_per_tile = max(GD["dist"]["max-chunks"], chunks_per_tile)

        print("defining chunks (time {}, freq {}{})".format(GD["data"]["time-chunk"], GD["data"]["freq-chunk"],
            ", also when {} jumps > {}".format(", ".join(chunk_by), jump) if chunk_by else ""), file=log)

        chunks_per_tile, tile_list = ms.define_chunk(GD["data"]["time-chunk"], GD["data"]["rebin-time"],
                                            GD["data"]["freq-chunk"],
                                            chunk_by=chunk_by, chunk_by_jump=jump,
                                            chunks_per_tile=chunks_per_tile, max_chunks_per_tile=GD["dist"]["max-chunks"])

        # now that we have tiles, define the flagging situation (since this may involve a one-off iteration through the
        # MS to populate the column)
        ms.define_flags(tile_list, flagopts=GD["flags"])

        # single-chunk implies single-tile
        if single_tile >= 0:
            tile_list = tile_list[single_tile:single_tile+1]
            print("--data-single-tile {} set, will process only the one tile".format(single_tile), file=log(0, "blue"))
        elif single_chunk:
            match = re.match("D([0-9]+)T([0-9]+)", single_chunk)
            if not match:
                raise ValueError("invalid setting: --data-single-chunk {}".format(single_chunk))
            ddid_tchunk = int(match.group(1)), int(match.group(2))

            tilemap = { (rc.ddid, rc.tchunk): (tile, rc) for tile in tile_list for rc in tile.rowchunks }
            single_tile_rc = tilemap.get(ddid_tchunk)
            if single_tile_rc:
                tile, rc = single_tile_rc
                tile_list = [tile]
                print("--data-single-chunk {} in {}, rows {}:{}".format(
                    single_chunk, tile.label, min(rc.rows0), max(rc.rows0)+1), file=log(0, "blue"))
            else:
                raise ValueError("--data-single-chunk {}: chunk with this ID not found".format(single_chunk))

        # run the main loop

        t0 = time()

        stats_dict = workers.run_process_loop(ms, tile_list, load_model, single_chunk, solver_type, solver_opts, debug_opts, out_opts)


        print(ModColor.Str("Time taken for {}: {} seconds".format(solver_mode_name, time() - t0), col="green"), file=log)

        # print flagging stats
        print(ModColor.Str("Flagging stats: ",col="green") + " ".join(ms.get_flag_counts()), file=log)

        if not apply_only:
            # now summarize the stats
            print("computing summary statistics", file=log)
            st = SolverStats(stats_dict)
            filename = basename + ".stats.pickle"
            st.save(filename)
            print("saved summary statistics to %s" % filename, file=log)
            print_stats = GD["log"]["stats"]
            if print_stats:
                print("printing some summary statistics below", file=log(0))
                thresholds = []
                for thr in GD["log"]["stats-warn"].split(","):
                    field, value = thr.split(":")
                    thresholds.append((field, float(value)))
                    print("  highlighting {}>{}".format(field, float(value)), file=log(0))
                if print_stats == "all":
                    print_stats = st.get_notrivial_chunk_statfields()
                else:
                    print_stats = print_stats.split("//")
                for stats in print_stats:
                    if stats[0] != "{":
                        stats = "{{{}}}".format(stats)
                    lines = st.format_chunk_stats(stats, threshold=thresholds)
                    print("  summary stats for {}:\n  {}".format(stats, "\n  ".join(lines)), file=log(0))

            if GD["postmortem"]["enable"]:
                # flag based on summary stats
                flag3 = flagging.flag_chisq(st, GD, basename, ms.nddid_actual)

                if flag3 is not None:
                    st.apply_flagcube(flag3)
                    if GD["flags"]["save"] and flag3.any() and not GD["data"]["single-chunk"]:
                        print("regenerating output flags based on post-solution flagging", file=log)
                        flagcol = ms.flag3_to_col(flag3)
                        ms.save_flags(flagcol)

            # make plots
            if GD["out"]["plots"]:
                import cubical.plots
                try:
                    cubical.plots.make_summary_plots(st, ms, GD, basename)
                except Exception as exc:
                    if GD["debug"]["escalate-warnings"]:
                        raise
                    import traceback
                    print(file=ModColor.Str("An error has occurred while making summary plots: {}({})\n {}".format(type(exc).__name__,
                                                                                           exc,
                                                                                           traceback.format_exc())))
                    print(ModColor.Str("This is not fatal, but should be reported (and your plots have gone missing!)"), file=log)

        # make BBC plots
        if solver.ifrgain_machine and solver.ifrgain_machine.is_computing() and GD["bbc"]["plot"] and GD["out"]["plots"]:
            import cubical.plots.ifrgains
            if GD["debug"]["escalate-warnings"]:
                with warnings.catch_warnings():
                    warnings.simplefilter("error", np.ComplexWarning)
                    cubical.plots.ifrgains.make_ifrgain_plots(solver.ifrgain_machine.reload(), ms, GD, basename)
            else:
                try:
                    cubical.plots.ifrgains.make_ifrgain_plots(solver.ifrgain_machine.reload(), ms, GD, basename)
                except Exception as exc:
                    import traceback
                    print(file=ModColor.Str("An error has occurred while making BBC plots: {}({})\n {}".format(type(exc).__name__,
                                                                                           exc,
                                                                                           traceback.format_exc())))
                    print(ModColor.Str("This is not fatal, but should be reported (and your plots have gone missing!)"), file=log)

        ms.close()

        print(ModColor.Str("completed successfully", col="green"), file=log)

    except Exception as exc:
        for level, message in prelog_messages:
            print(message, file=log(level))

        if type(exc) is UserInputError:
            print(ModColor.Str(exc), file=log)
        else:
            import traceback
            print(ModColor.Str("Exiting with exception: {}({})\n {}".format(type(exc).__name__,
                                                                    exc, traceback.format_exc())), file=log)
            if enable_pdb and type(exc) is not UserInputError:
                warnings.filterwarnings("default")  # in case pdb itself throws a warning
                from cubical.tools import pdb
                exc, value, tb = sys.exc_info()
                pdb.post_mortem(tb)
        sys.exit(2 if type(exc) is UserInputError else 1)
<|MERGE_RESOLUTION|>--- conflicted
+++ resolved
@@ -261,7 +261,7 @@
             parser.write_to_parset(out_parset)
 
         enable_pdb = GD["debug"]["pdb"]
-<<<<<<< HEAD
+
         if GD["debug"]["escalate-warnings"]:
             warnings.simplefilter('error', UserWarning)
             np.seterr(all='raise')
@@ -270,8 +270,6 @@
 
         # clean up shared memory from any previous runs
         shm_utils.cleanupStaleShm()
-=======
->>>>>>> 5f964be1
 
         # now setup logging
         logger.logToFile(basename + ".log", append=GD["log"]["append"])

<<<<<<< HEAD
"""
Handles the flagging of data. 
"""

# This is to keep matplotlib from falling over when no DISPLAY is set (which it otherwise does, 
# even if one is only trying to save figures to .png.
=======
# CubiCal: a radio interferometric calibration suite
# (c) 2017 Rhodes University & Jonathan S. Kenyon
# http://github.com/ratt-ru/CubiCal
# This code is distributed under the terms of GPLv2, see LICENSE.md for details
# this is to keep matplotlib from falling over when no DISPLAY is set (which it otherwise does, even if one is only
# trying to save figures to .png...)
>>>>>>> 6cb13f80
import matplotlib
matplotlib.use("Agg")

import numpy as np
import pyrap.tables as pt
import re

from cubical.tools import logger, ModColor
log = logger.getLogger("flagging")
import cubical.plots as plots
from collections import OrderedDict

class FL(object):
    """ Namespace for flag bits. """

    dtype = np.uint16   # dtype used for flag arrays

    PRIOR    = dtype(1<<0)    # prior flags (i.e. from MS)
    MISSING  = dtype(1<<1)    # missing data or solution
    INVALID  = dtype(1<<2)    # invalid data or model (inf, nan)
    ILLCOND  = dtype(1<<3)    # solution ill conditioned - bad inverse
    NOCONV   = dtype(1<<4)    # no convergence
    CHISQ    = dtype(1<<5)    # excessive chisq
    GOOB     = dtype(1<<6)    # gain solution out of bounds
    BOOM     = dtype(1<<7)    # gain solution exploded (i.e. went to inf/nan)
    GNULL    = dtype(1<<8)    # gain solution gone to zero

    @staticmethod
    def categories():
        """ Returns dict of all possible flag categories. """

        return OrderedDict([(attr, value) for attr, value in FL.__dict__.iteritems()
                            if attr[0] != "_" and type(value) is FL.dtype])

class Flagsets (object):
    """ Manage an measurement set's flagsets. Pasted from Cattery.Meow.MSUtils. """

    def __init__ (self,ms):
        """
        Initialises a Flagsets object for the measurement set.

        Args:
            ms (:obj:`~casacore.tables.table.table`):
                A table object belonging to the measurement set.
        """

        self.msname = ms.name()
        if not 'BITFLAG' in ms.colnames():
            self.order = None
            self.bits = {}
        else:
            kws = ms.colkeywordnames('BITFLAG')
            self.bits  = {}
            # scan FLAGSET_xxx keywords and populate name->bitmask mappings
            for kw in kws:
                match = re.match('^FLAGSET_(.*)$',kw)
                if match:
                    name = match.group(1)
                    bit = ms.getcolkeyword('BITFLAG',kw)
                    if isinstance(bit,int):
                        self.bits[name] = bit
                    else:
                        print "Warning: unexpected type (%s) for %s keyword of BITFLAG column," \
                                " ignoring"%(type(order),kw)
            # have we found any FLAGSET_ specs?
            if self.bits:
                order = 'FLAGSETS' in kws and ms.getcolkeyword('BITFLAG','FLAGSETS')
                if isinstance(order,str):
                    order = order.split(',')
                else:
                    print "Warning: unexpected type (%s) for FLAGSETS keyword of BITFLAG column," \
                                " ignoring"%type(order)
                    order = []
                # form up "natural" order by comparing bitmasks
                bitwise_order = list(self.bits.iterkeys())
                bitwise_order.sort(lambda a,b:cmp(self.bits[a],self.bits[b]))
                # if an order is specified, make sure it is actually valid,
                # and add any elements from bitwise_order that are not present
                self.order = [ fs for fs in order if fs in self.bits ] + \
                             [ fs for fs in bitwise_order if fs not in order ]
                # if order was fixed compared to what was in MS, write back to MS
                if ms.iswritable() and self.order != order:
                    ms._putkeyword('BITFLAG','FLAGSETS',-1,False,','.join(self.order))
                    ms.flush()
            # else if no flagsets found, try the old-style NAMES keyword
            elif 'NAMES' in kws:
                names = ms.getcolkeyword('BITFLAG','NAMES')
                if isinstance(names,(list,tuple)):
                    self.order = map(str,names)
                    bit = 1
                    for name in self.order:
                        self.bits[name] = bit
                        bit <<= 1
                    if ms.iswritable():
                        ms._putkeyword('BITFLAG','FLAGSETS',-1,False,','.join(self.order))
                        for name,bit in self.bits.iteritems():
                            ms._putkeyword('BITFLAG','FLAGSET_%s'%name,-1,False,bit)
                        ms.flush()
            else:
                self.order = []

    def names (self):
        """
        Convenience function for determining active flagsets.

        Returns:
            list or None:
                A list of flagset names, in the order in which they were created or None if BITFLAG 
                column is missing (so flagsets are unavailable.)
        """

        return self.order

    def flagmask (self,name,create=False):
        """
        Flagmask corresponding to named flagset.

        Args:
            name (str):
                Name of flagset.
            create (bool, optional): 
                If True and flagset is missing, creates named flagset, else raises exception.
    
        Raises:
            TypeError:
                If the MS does not contain a BITFLAG column.
            ValueError:
                If the named flagset is not found and create is False. 
            ValueError:
                If there are too many flagsets to create a new one.
        """

        # lookup flagbit, return if found
        if self.order is None:
            raise TypeError,"MS does not contain a BITFLAG column. Please run the addbitflagcol" \
                                                                        " utility on this MS."
        bit = self.bits.get(name,None)
        if bit is not None:
            return bit
        # raise exception if not allowed to create a new one
        if not create:
            raise ValueError,"Flagset '%s' not found"%name
        # find empty bit
        for bitnum in range(32):
            bit = 1<<bitnum
            if bit not in self.bits.values():
                self.order.append(name)
                self.bits[name] = bit
                ms = pt.table(self.msname,readonly=False,ack=False)
                ms._putkeyword('BITFLAG','FLAGSETS',-1,False,','.join(self.order))
                ms._putkeyword('BITFLAG','FLAGSET_%s'%name,-1,False,bit)
                ms.flush()
                return bit
        # no free bit found, bummer
        raise ValueError,"Too many flagsets in MS, cannot create another one"

    def remove_flagset (self, *fsnames):
        """
        Removes the named flagset(s). 

        Args:
            fsnames (tuple):
                Names of flagsets to be removed.

        Returns:
            int:
                Flagmask corresponding to the removed flagsets.
        """
        
        # lookup all flagsets, raise error if any not found
        if self.bits is None:
            raise TypeError,"MS does not contain a BITFLAG column, cannot use flagsets"
        removing = []
        for fs in fsnames:
            bit = self.bits.get(fs,None)
            if bit is None:
                raise ValueError,"Flagset '%s' not found"%fs
            removing.append((fs,bit))
        if not removing:
            return
        # remove items, form up mask of bitflags to be cleared
        ms = pt.table(self.msname,readonly=False, ack=False)
        mask = 0
        for name,bit in removing:
            mask |= bit
            del self.bits[name]
            del self.order[self.order.index(name)]
            ms.removecolkeyword('BITFLAG','FLAGSET_%s'%name)
        # write new list of bitflags
        ms._putkeyword('BITFLAG','FLAGSETS',-1,False,','.join(self.order))
        ms.flush()

        return mask

def flag_chisq (st, GD, basename, nddid):
    """
    Flags timeslots and channels based on accumulated chi-squared statistics.

    Args:
        st (:obj:`~cubical.statistics.SolverStats`):
            Object containing solver statistics.
        GD (dict):
            Dictionary of global options.
        basename (str):
            Base name for output plots.
        nddid (int):
            Number of data descriptor identifiers.

    Returns:
        np.ndarray:
            Flag cube of shape (n_times, n_ddids, n_chans).
    """

    chi2 = np.ma.masked_array(st.timechan.chi2, st.timechan.chi2==0)
    total = (~chi2.mask).sum()
    if not total:
        print>> log, ModColor.Str("no valid solutions anywhere: skipping post-solution flagging.")
        return None

    chi2n = st.timechan.chi2n
    chi2n = np.ma.masked_array(chi2n, chi2n == 0)

    median = np.ma.median(chi2)
    median_np = np.ma.median(chi2n)
    print>>log, "median chi2 value is {:.3} from {} valid t/f slots".format(median, total)
    print>>log, "median count per slot is {}".format(median_np)

    chi_median_thresh = GD["flags"]["tf-chisq-median"]
    np_median_thresh  = GD["flags"]["tf-np-median"]
    time_density      = GD["flags"]["time-density"]
    chan_density      = GD["flags"]["chan-density"]
    ddid_density      = GD["flags"]["ddid-density"]

    make_plots = GD["out"]["plots"]
    show_plots = GD["out"]["plots-show"]

    if make_plots:
        import pylab
        pylab.figure(figsize=(32, 10))
        pylab.subplot(161)
        pylab.imshow(chi2, vmin=0, vmax=5 * median)
        pylab.title("$\chi^2$")
        pylab.colorbar()
        pylab.subplot(162)
        pylab.imshow(chi2n)
        pylab.title("counts")
        pylab.colorbar()

    flag = (chi2 > chi_median_thresh * median)
    chi2[flag] = np.ma.masked
    nflag = flag.sum()
    print>>log, "{} slots ({:.2%}) flagged on chi2 > {}*median".format(nflag, nflag/float(total), 
                                                                                chi_median_thresh)

    if make_plots:
        pylab.subplot(163)
        pylab.imshow(chi2)
        pylab.title("$\chi^2$ median flagged")
        pylab.colorbar()

    flag2 = (chi2n < np_median_thresh * median_np)
    n_new = (flag2&~flag).sum()
    print>>log, "{} more slots ({:.2%}) flagged on counts < {}*median".format(n_new, 
                                                            n_new/float(total), np_median_thresh)
    flag |= flag2

    chi2[flag] = np.ma.masked
    if make_plots:
        pylab.subplot(164)
        pylab.imshow(chi2)
        pylab.title("counts flagged")
        pylab.colorbar()

    nt, nf = flag.shape

    # flag channels with overdense flagging
    freqcount = flag.sum(axis=0)
    freqflags = freqcount > nt * chan_density
    n_new = (freqflags&~(freqcount==nt)).sum()
    print>>log, "{} more channels flagged on density > {}".format(n_new, chan_density)

    # flag timeslots with overdense flagging
    timecount = flag.sum(axis=1)
    timeflags = timecount > nf * time_density
    n_new = (timeflags&~(timecount==nf)).sum()
    print>>log, "{} more timeslots flagged on density > {}".format(n_new, time_density)

    flag = flag | freqflags[np.newaxis,:] | timeflags[:,np.newaxis]
    chi2[flag] = np.ma.masked
    if make_plots:
        pylab.subplot(165)
        pylab.imshow(chi2)
        pylab.title("overdense flagged")
        pylab.colorbar()

    # reshape flag array into time, ddid, channel
    flag3 = flag.reshape((nt, nddid, nf / nddid))

    # flag entire DDIDs with overdense flagging
    maxcount = nt*nf/nddid
    ddidcounts = flag3.sum(axis=(0, 2))
    ddidflags = ddidcounts > maxcount * ddid_density
    n_new = (ddidflags&~(ddidcounts==maxcount)).sum()
    print>>log, "{} more ddids flagged on density > {}".format(n_new, ddid_density)

    flag3 |= ddidflags[np.newaxis, :, np.newaxis]
    chi2[flag] = np.ma.masked
    if make_plots:
        pylab.subplot(166)
        pylab.imshow(chi2)
        pylab.title("overdense DDID")
        pylab.colorbar()
        filename = basename+".chiflag.png"
        pylab.savefig(filename, DPI=plots.DPI)
        print>> log, "saved chi-sq flagging plot to "+filename
        if show_plots:
            pylab.show()

    return flag3<|MERGE_RESOLUTION|>--- conflicted
+++ resolved
@@ -1,18 +1,13 @@
-<<<<<<< HEAD
-"""
-Handles the flagging of data. 
-"""
-
-# This is to keep matplotlib from falling over when no DISPLAY is set (which it otherwise does, 
-# even if one is only trying to save figures to .png.
-=======
 # CubiCal: a radio interferometric calibration suite
 # (c) 2017 Rhodes University & Jonathan S. Kenyon
 # http://github.com/ratt-ru/CubiCal
 # This code is distributed under the terms of GPLv2, see LICENSE.md for details
-# this is to keep matplotlib from falling over when no DISPLAY is set (which it otherwise does, even if one is only
-# trying to save figures to .png...)
->>>>>>> 6cb13f80
+"""
+Handles the flagging of data. 
+"""
+
+# This is to keep matplotlib from falling over when no DISPLAY is set (which it otherwise does, 
+# even if one is only trying to save figures to .png.
 import matplotlib
 matplotlib.use("Agg")
 

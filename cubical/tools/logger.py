--- conflicted
+++ resolved
@@ -298,11 +298,8 @@
     global _app_name
     global _root_logger
     if _root_logger is None:
-<<<<<<< HEAD
         # logging.basicConfig(level=logging.DEBUG, datefmt=_datefmt)
         logging.basicConfig(datefmt=_datefmt)
-=======
->>>>>>> 5f964be1
         _app_name = app_name
         _root_logger = logging.getLogger(app_name)
         _root_logger.setLevel(logging.DEBUG)

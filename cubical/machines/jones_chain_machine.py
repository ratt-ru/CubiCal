# CubiCal: a radio interferometric calibration suite
# (c) 2017 Rhodes University & Jonathan S. Kenyon
# http://github.com/ratt-ru/CubiCal
# This code is distributed under the terms of GPLv2, see LICENSE.md for details
from __future__ import print_function
from builtins import range
from cubical.machines.abstract_machine import MasterMachine
from cubical.machines.complex_2x2_machine import Complex2x2Gains
from cubical.machines.complex_W_2x2_machine import ComplexW2x2Gains
import numpy as np
import cubical.kernels

from cubical.tools import logger
from . import machine_types
from cubical.flagging import FL
log = logger.getLogger("jones_chain")

class JonesChain(MasterMachine):
    """
    This class implements a gain machine for an arbitrary chain of Jones matrices. Most of its
    functionality is consistent with a complex 2x2 solver - many of its methods mimic those of the 
    underlying complex 2x2 machines.
    """

    def __init__(self, label, data_arr, ndir, nmod, times, frequencies, chunk_label, jones_options):
        """
        Initialises a chain of complex 2x2 gain machines.
        
        Args:
            label (str):
                Label identifying the Jones term.
            data_arr (np.ndarray): 
                Shape (n_mod, n_tim, n_fre, n_ant, n_ant, n_cor, n_cor) array containing observed 
                visibilities. 
            ndir (int):
                Number of directions.
            nmod (nmod):
                Number of models.
            times (np.ndarray):
                Times for the data being processed.
            frequencies (np.ndarray):
                Frequencies for the data being processsed.
            jones_options (dict): 
                Dictionary of options pertaining to the chain. 
        """
        from cubical.main import UserInputError
        # This instantiates the number of complex 2x2 elements in our chain. Each element is a
        # gain machine in its own right - the purpose of this machine is to manage these machines
        # and do the relevant fiddling between parameter updates. When combining DD terms with
        # DI terms, we need to be initialise the DI terms using only one direction - we do this with
        # slicing rather than summation as it is slightly faster.
        self.jones_terms = []
        self.num_left_di_terms = 0  # how many DI terms are there at the left of the chain
        seen_dd_term = False
        for iterm, term_opts in enumerate(jones_options['chain']):
            jones_class = machine_types.get_machine_class(term_opts['type'])
            if jones_class is None:
                raise UserInputError("unknown Jones class '{}'".format(term_opts['type']))
            if not issubclass(jones_class, Complex2x2Gains) and not issubclass(jones_class, ComplexW2x2Gains) and term_opts['solvable']:
                raise UserInputError("only complex-2x2 or robust-2x2 terms can be made solvable in a Jones chain")
            term = jones_class(term_opts["label"], data_arr, ndir, nmod, times, frequencies, chunk_label, term_opts)
            self.jones_terms.append(term)
            if term.dd_term:
                seen_dd_term = True
            elif not seen_dd_term:
                self.num_left_di_terms = iterm


        MasterMachine.__init__(self, label, data_arr, ndir, nmod, times, frequencies,
                               chunk_label, jones_options)

        self.chain  = cubical.kernels.import_kernel("chain")
        # kernel used for compute_residuals and such
        self.kernel = Complex2x2Gains.get_full_kernel(jones_options, diag_gains=self.is_diagonal)

        self.n_dir, self.n_mod = ndir, nmod
        _, self.n_tim, self.n_fre, self.n_ant, self.n_ant, self.n_cor, self.n_cor = data_arr.shape


        self.n_terms = len(self.jones_terms)
        # make list of number of iterations per solvable term
        # If not specified, just use the maxiter setting of each term
        # note that this list is updated as we converge, so make a copy
        term_iters = jones_options['sol']['term-iters']
        if not term_iters:
            self.term_iters = [term.maxiter for term in self.jones_terms if term.solvable]
        elif type(term_iters) is int:
            self.term_iters = [term_iters]
        elif isinstance(term_iters, (list, tuple)):
            self.term_iters = list(term_iters)
        else:
            raise UserInputError("invalid term-iters={} setting".format(term_iters))

        self.solvable = bool(self.term_iters) and any([term.solvable for term in self.jones_terms])

        # setup first solvable term in chain
        self.active_index = None

        # this list accumulates the per-term convergence status strings
        self._convergence_states = []
        # True when the last active term has had its convergence status queried
        self._convergence_states_finalized = False

        self.cached_model_arr = self._r = self._m = None

    @classmethod
    def determine_diagonality(cls, options):
        """Returns true if the machine class, given the options, represents a diagonal gain"""
        from cubical.main import UserInputError
        diagonal = True
        for term_opts in options['chain']:
            jones_class = machine_types.get_machine_class(term_opts['type'])
            if jones_class is None:
                raise UserInputError("unknown Jones class '{}'".format(term_opts['type']))
            diagonal = diagonal and jones_class.determine_diagonality(term_opts)
        return diagonal

    @classmethod
    def determine_allocators(cls, options):
        kernel = Complex2x2Gains.get_full_kernel(options, diag_gains=cls.determine_diagonality(options))
        return kernel.allocate_vis_array, kernel.allocate_flag_array, kernel.allocate_gain_array

    def precompute_attributes(self, data_arr, model_arr, flags_arr, inv_var_chan):
        """Precomputes various stats before starting a solution"""
        MasterMachine.precompute_attributes(self, data_arr, model_arr, flags_arr, inv_var_chan)
        for term in self.jones_terms:
            if term.solvable:
                term.precompute_attributes(data_arr, model_arr, flags_arr, inv_var_chan)

    def export_solutions(self):
        """ Saves the solutions to a dict of {label: solutions,grids} items. """

        soldict = {}
        # prefix jones label to solution name
        for term in self.jones_terms:
            if term.solvable:
                for label, sol in term.export_solutions().items():
                    soldict["{}:{}".format(term.jones_label, label)] = sol
        soldict['prefixed'] = True

        return soldict

    def importable_solutions(self, grid):
        """ Returns a dictionary of importable solutions for the chain. """

        soldict = {}
        for term in self.jones_terms:
            soldict.update(term.importable_solutions(grid))

        return soldict

    def import_solutions(self, soldict):
        """
        Loads solutions from a dict. This should not be called -- _load_solutions()
        below should rather call import_solutions() on all the chain terms.
        """
        raise RuntimeError("This method cannot be called on a Jones chain. This is a bug.")

    def _load_solutions(self, init_sols, full_grid):
        """
        Helper method invoked by Factory.create_machine() to import existing solutions into machine.
        
        In the case of a chain, we invoke this method on every member.
        """
        for term in self.jones_terms:
            term._load_solutions(init_sols, full_grid)

    #@profile
    def compute_js(self, obser_arr, model_arr):
        """
        This function computes the (J\ :sup:`H`\J)\ :sup:`-1` and J\ :sup:`H`\R terms of the GN/LM 
        method. This method is more complicated than a more conventional gain machine. The use of
        a chain means there are additional terms which need to be considered when computing the 
        parameter updates.

        Args:
            obser_arr (np.ndarray): 
                Shape (n_mod, n_tim, n_fre, n_ant, n_ant, n_cor, n_cor) array containing the 
                observed visibilities.
            model_arr (np.ndrray): 
                Shape (n_dir, n_mod, n_tim, n_fre, n_ant, n_ant, n_cor, n_cor) array containing the 
                model visibilities.

        Returns:
            3-element tuple
                
                - J\ :sup:`H`\R (np.ndarray)
                - (J\ :sup:`H`\J)\ :sup:`-1` (np.ndarray)
                - Count of flags raised (int)     
        """     

        n_dir, n_tint, n_fint, n_ant, n_cor, n_cor = self.active_term.gains.shape

        if self.last_active_index!=self.active_index or self.iters==1:
            self.cached_model_arr = cached_model_arr = np.empty_like(model_arr)
            np.copyto(cached_model_arr, model_arr)

            for ind in range(self.n_terms - 1, self.active_index, -1):
                term = self.jones_terms[ind]
                term.apply_gains(cached_model_arr, full2x2=True)

            # collapse direction axis, if current term is non-DD
            if not self.active_term.dd_term and self.n_dir>1:
                self.cached_model_arr = np.empty_like(model_arr[0:1,...])
                np.sum(cached_model_arr, axis=0, keepdims=True, out=self.cached_model_arr)

            self.jh = np.empty_like(self.cached_model_arr)

            jhr_shape = [n_dir if self.active_term.dd_term else 1, self.n_tim, self.n_fre, n_ant, n_cor, n_cor]

            self._jhr = self.active_term.allocate_gain_array(jhr_shape, dtype=obser_arr.dtype)

            jhrint_shape = [n_dir, n_tint, n_fint, n_ant, n_cor, n_cor]

            self._jhrint = self.active_term.allocate_gain_array(jhrint_shape, dtype=self._jhr.dtype)
            self._jhj = np.empty_like(self._jhrint)
            self._jhjinv =  np.empty_like(self._jhrint)

        np.copyto(self.jh, self.cached_model_arr)

        for ind in range(self.active_index, -1, -1):
            term = self.jones_terms[ind]
            self.chain.compute_jh(self.jh, term.gains, *term.gain_intervals)
            
        if n_dir > 1:
            if self._r is None:
                self._r = np.empty_like(obser_arr)
            r = self.compute_residual(obser_arr, model_arr, self._r, require_full=False)
        else:
            r = obser_arr

        if self.active_term.offdiag_only:
            # self.jh[..., (0, 1), (0, 1)] = 0
            if r is obser_arr:
                r = r.copy()
            r[..., (0, 1), (0, 1)] = 0

        if self.active_term.diag_only:
            # self.jh[..., (0, 1), (1, 0)] = 0
            if r is obser_arr:
                r = r.copy()
            r[..., (0, 1), (1, 0)] = 0

        self._jhr.fill(0)

        #if self.active_term.jones_label == "D":
        #    import ipdb; ipdb.set_trace()

        self.active_term.kernel.compute_jhr(self.jh, r, self._jhr, 1, 1)


        for ind in range(0, self.active_index, 1):
            term = self.jones_terms[ind]
            g_inv, gh_inv, flag_counts = term.get_inverse_gains()
            self.chain.apply_left_inv_jones(self._jhr, g_inv, *term.gain_intervals)

        self._jhrint.fill(0)
        self.chain.sum_jhr_intervals(self._jhr, self._jhrint, *self.active_term.gain_intervals)

        self._jhj.fill(0)
        self.active_term.kernel.compute_jhj(self.jh, self._jhj, *self.active_term.gain_intervals)

        flag_count = self.active_term.kernel.compute_jhjinv(self._jhj, self._jhjinv,
                                                    self.active_term.gflags, self.active_term.eps, FL.ILLCOND)

        #if self.active_term.jones_label == "D":
        #    import ipdb; ipdb.set_trace()

        return self._jhrint, self._jhjinv, flag_count

    def implement_update(self, jhr, jhjinv):
        return self.active_term.implement_update(jhr, jhjinv)

    def accumulate_gains(self, dd=True):
        """
        This function returns the product of all the gains in the chain, at full TF resolution,
        for all directions (dd=True), or just the 0th direction.

        Args:
            dd (bool):
                Accumulate per-direction gains, if available. If False, only the
                first direction is used.

        Returns:
            A tuple of gains,conjugate gains
        """
        ndir = self.n_dir if dd else 1
        gains = self.jones_terms[0].allocate_gain_array([ndir, self.n_tim, self.n_fre, self.n_ant, self.n_cor, self.n_cor],
                                                        self.dtype)
        g0 = self.jones_terms[0]._gainres_to_fullres(self.jones_terms[0].gains, tdim_ind=1)
        if ndir > 1 and g0.shape[0] == 1:
            g0 = g0.reshape(g0.shape[1:])[np.newaxis,...]
        elif ndir == 1 and g0.shape[0] > 1:
            g0 = g0[:1,...]
        gains[:] = g0
        for term in self.jones_terms[1:]:
            term.kernel.right_multiply_gains(gains, term.gains, *term.gain_intervals)

        # compute conjugate gains
        gh = np.empty_like(gains)
        np.conj(gains.transpose(0, 1, 2, 3, 5, 4), gh)

        return gains, gh

    def accumulate_inv_gains(self, direction=None):
        """
        This function returns the inverse of the product of all the gains in the chain, at full TF resolution.
        If direction=None, only DI gains are included. Otherwise, also includes DD gains for the given direction.

        Returns:
            A tuple of gains,conjugate gains,flag_count (if flags raised in inversion)
        """
        gains = self.jones_terms[-1].allocate_gain_array([1, self.n_tim, self.n_fre, self.n_ant, self.n_cor, self.n_cor],
                                                  self.dtype)
        init = False
        fc0 = 0
        # flip order of jones terms for inverse
        for term in self.jones_terms[::-1]:
            if direction is not None or not term.dd_term:
                # dirslice will select the specified direction from the GF array
                dirslice = slice(0, 1) if not term.dd_term else slice(direction, direction + 1)
                g, _, fc = term.get_inverse_gains()
                # g = term._gainres_to_fullres(g, tdim_ind=1)
                fc0 += fc
                if init:
                    term.kernel.right_multiply_gains(gains, g[dirslice,...], *term.gain_intervals)
                else:
                    init = True
                    gains[:] = term._gainres_to_fullres(g[dirslice,...], tdim_ind=1)

        # compute conjugate gains
        gh = np.empty_like(gains)
        np.conj(gains.transpose(0, 1, 2, 3, 5, 4), gh)

        return gains, gh, fc


    #@profile
    def compute_residual(self, obser_arr, model_arr, resid_arr, require_full=True):
        """
        This function computes the residual. This is the difference between the
        observed data, and the model data with the gains applied to it.

        Args:
            obser_arr (np.ndarray): 
                Shape (n_mod, n_tim, n_fre, n_ant, n_ant, n_cor, n_cor) array containing the 
                observed visibilities.
            model_arr (np.ndrray): 
                Shape (n_dir, n_mod, n_tim, n_fre, n_ant, n_ant, n_cor, n_cor) array containing the 
                model visibilities.
            resid_arr (np.ndarray): 
                Shape (n_mod, n_tim, n_fre, n_ant, n_ant, n_cor, n_cor) array into which the 
                computed residuals should be placed.
            require_full (bool):
                If True, a full 2x2 residual is required. If False, only the terms used in the solution
                (e.g. if a solution is diagonal, only the diagonals) are required.

        Returns:
            np.ndarray: 
                Array containing the result of computing D - GMG\ :sup:`H`.
        """
        g, gh = self.accumulate_gains()
        np.copyto(resid_arr, obser_arr)
        kernel = self.kernel if require_full else self.active_term.kernel_solve
        kernel.compute_residual(model_arr, g, gh, resid_arr, 1, 1)

        return resid_arr

    def apply_inv_gains(self, resid_vis, corr_vis=None, full2x2=True, direction=None):
        """
        Applies the inverse of the gain estimates to the observed data matrix.

        Args:
            obser_arr (np.ndarray): 
                Shape (n_mod, n_tim, n_fre, n_ant, n_ant, n_cor, n_cor) array containing the 
                observed visibilities.
            corr_vis (np.ndarray or None, optional): 
                if specified, shape (n_mod, n_tim, n_fre, n_ant, n_ant, n_cor, n_cor) array 
                into which the corrected visibilities should be placed.
            direction (int or None):
                if None, only DI terms will be applied. Otherwise, also applies DD terms for given direction.

        Returns:
            np.ndarray: 
                Array containing the result of G\ :sup:`-1`\DG\ :sup:`-H`.
        """

        if corr_vis is None:
            corr_vis = np.empty_like(resid_vis)

        g, gh, flag_count = self.accumulate_inv_gains(direction=direction)

        self.kernel.compute_corrected(resid_vis, g, gh, corr_vis, 1, 1)

        return corr_vis, flag_count

    def apply_gains(self, vis, full2x2=True):
        """
        Applies the gains to an array at full time-frequency resolution. 

        Args:
            model_arr (np.ndarray):
                Shape (n_dir, n_mod, n_tim, n_fre, n_ant, n_ant, n_cor, n_cor) array containing 
                model visibilities.

        Returns:
            np.ndarray:
                Array containing the result of GMG\ :sup:`H`.
        """
        g, gh = self.accumulate_gains()
        self.kernel.apply_gains(vis, g, gh, 1, 1)
        return vis

    def check_convergence(self, min_delta_g):
        """
        Updates the convergence info of the current time-frequency chunk. 

        Args:
            min_delta_g (float):
                Threshold for the minimum change in the gains - convergence criterion.
        """
        return self.active_term.check_convergence(min_delta_g)

    def restrict_solution(self, gains):
        """
        Restricts the solutions by, for example, selecting a reference antenna or taking only the 
        amplitude. 
        """
        return self.active_term.restrict_solution(gains)

    def flag_solutions(self, flags_arr, final=0):
        """ Flags gain solutions."""
        # Per-iteration flagging done on the active term, final (or pre-apply) flagging is done on all terms.
        if final:
            return any([ term.flag_solutions(flags_arr, final) for term in self.jones_terms if term.solvable ])
        else:
            return self.active_term.flag_solutions(flags_arr, 0)

    def num_gain_flags(self, mask=None):
        return self.active_term.num_gain_flags(mask)

    def _next_chain_term(self):
        while True:
            if not self.term_iters:
                return False
            previous_term = self.active_term
            # clear converged and stalled properties
            self.active_index = (self.active_index + 1) % self.n_terms
            if self.active_term.solvable:
                self.active_term.maxiter = self.term_iters.pop(0)
                if not self.active_term.maxiter:
                    print("skipping term {}: 0 term iters specified".format(self.active_term.jones_label), file=log(1))
                    continue
                self.active_term.iters = 0
                self._convergence_states_finalized = False
                if previous_term:
                    previous_term.has_converged = previous_term.has_stalled = False
                self.active_term.has_converged = self.active_term.has_stalled = False
                print("activating term {}".format(self.active_term.jones_label), file=log(1))
                return True
            else:
                print("skipping term {}: non-solvable".format(self.active_term.jones_label), file=log(1))


    def next_iteration(self):
        """
        Updates the iteration count on the relevant element of the Jones chain. It will also handle 
        updating the active Jones term. Ultimately, this should handle any complicated 
        convergence/term switching functionality.
        """

        self.last_active_index = self.active_index
        major_step = False

        if self.active_term.has_converged or self.active_term.has_stalled:
            print("term {} {} ({} iters): {}".format(self.active_term.jones_label,
                        "converged" if self.active_term.has_converged else "stalled",
                        self.active_term.iters, self.active_term.final_convergence_status_string), file=log(1))
            self._convergence_states.append(self.active_term.final_convergence_status_string)
            self._convergence_states_finalized = True
            self._next_chain_term()
            major_step = True

        self.active_term.next_iteration()

        return MasterMachine.next_iteration(self)[0], major_step

    def compute_chisq(self, resid_arr, inv_var_chan, require_full=True):
<<<<<<< HEAD
        """Computes chi-square using the active chain term"""    
=======
        """Computes chi-square using the active chain term"""
>>>>>>> f6dcdbf6
        if require_full:
            return super(JonesChain, self).compute_chisq(resid_arr, inv_var_chan)
        else:
            return self.active_term.compute_chisq(resid_arr, inv_var_chan)

    @property
    def has_valid_solutions(self):
        """Gives corresponding property of the active chain term"""
        return all([term.has_valid_solutions for term in self.jones_terms if term.solvable])

    @property
    def jones_label(self):
        return self.active_term.jones_label

    @property
    def num_converged_solutions(self):
        """Gives corresponding property of the active chain term"""
        return self.active_term.num_converged_solutions

    @property
    def active_term(self):
        if self.active_index is None:
            # setup first solvable term in chain
            self.active_index = -1
            self._next_chain_term()
        return self.jones_terms[self.active_index]

    @property
    def dd_term(self):
        """Gives corresponding property of the active chain term"""
        return any([ term.dd_term for term in self.jones_terms ])

    @property
    def diag_only(self):
        """This property is true if the machine solves using diagonal visibilities only"""
        return all([ term.diag_only for term in self.jones_terms ])

    @property
    def offdiag_only(self):
        """This property is true if the machine solves using off-diagonal visibilities only"""
        return all([ term.offdiag_only for term in self.jones_terms ])

    @property
    def iters(self):
        """Gives corresponding property of the active chain term"""
        return self.active_term.iters

    @iters.setter
    def iters(self, value):
        """Sets corresponding property of the active chain term"""
        self.active_term.iters = value

    @property
    def maxiter(self):
        """Gives corresponding property of the active chain term"""
        return self.active_term.maxiter

    @maxiter.setter
    def maxiter(self, value):
        """Sets corresponding property of the active chain term"""
        self.active_term.maxiter = value

    @property
    def conditioning_status_string(self):
        return "; ".join([term.conditioning_status_string for term in self.jones_terms])

    @property
    def current_convergence_status_string(self):
        """Current status is reported from the active term"""
        return self.active_term.current_convergence_status_string

    @property
    def final_convergence_status_string(self):
        """Final status is reported from all terms"""
        if not self._convergence_states_finalized:
            self._convergence_states.append(self.active_term.final_convergence_status_string)
            self._convergence_states_finalized = True
        return "; ".join(self._convergence_states)

    @property
    def has_converged(self):
        # Chain has converged when term_iters is empty -- since we take off an element each time we converge a term
        return not self.solvable or \
               ( self.active_term.has_converged and not self.term_iters )
        #return np.all([term.has_converged for term in self.jones_terms])

    @property
    def has_stalled(self):
        return self.active_term.has_stalled and not self.term_iters

    @has_stalled.setter
    def has_stalled(self, value):
        self.active_term.has_stalled = value

    @property
    def epsilon(self):
        return self.active_term.epsilon

    @property
    def delta_chi(self):
        return self.active_term.delta_chi


    class Factory(MasterMachine.Factory):
        """
        Note that a ChainMachine Factory expects a list of jones options (one dict per Jones term), not a single dict.
        """
        def __init__(self, machine_cls, grid, double_precision, apply_only, global_options, jones_options):
            # manufacture dict of "Jones options" for the outer chain
            opts = dict(label="chain", solvable=not apply_only, sol=global_options['sol'], chain=jones_options)
            self.chain_options = jones_options
            MasterMachine.Factory.__init__(self, machine_cls, grid, double_precision, apply_only,
                                           global_options, opts)

        def init_solutions(self):
            from cubical.main import UserInputError
            for opts in self.chain_options:
                label = opts["label"]
                jones_class = machine_types.get_machine_class(opts['type'])
                if jones_class is None:
                    raise UserInputError("unknown Jones class '{}'".format(opts['type']))
                if not issubclass(jones_class, Complex2x2Gains) and not issubclass(jones_class, ComplexW2x2Gains) and \
                        opts['solvable']:
                    raise UserInputError("only complex-2x2 or robust-2x2 terms can be made solvable in a Jones chain")
                self._init_solutions(label,
                                     self.make_filename(opts["xfer-from"], label) or
                                     self.make_filename(opts["load-from"], label),
                                     bool(opts["xfer-from"]),
                                     self.solvable and opts["solvable"] and self.make_filename(opts["save-to"], label),
                                     jones_class.exportable_solutions(),
                                     dd_term=opts["dd-term"])

        def determine_allocators(self):
            return self.machine_class.determine_allocators(self.jones_options)
<|MERGE_RESOLUTION|>--- conflicted
+++ resolved
@@ -486,11 +486,8 @@
         return MasterMachine.next_iteration(self)[0], major_step
 
     def compute_chisq(self, resid_arr, inv_var_chan, require_full=True):
-<<<<<<< HEAD
-        """Computes chi-square using the active chain term"""    
-=======
         """Computes chi-square using the active chain term"""
->>>>>>> f6dcdbf6
+
         if require_full:
             return super(JonesChain, self).compute_chisq(resid_arr, inv_var_chan)
         else:

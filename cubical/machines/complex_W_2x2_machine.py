# CubiCal: a radio interferometric calibration suite
# (c) 2017 Rhodes University & Jonathan S. Kenyon
# http://github.com/ratt-ru/CubiCal
# This code is distributed under the terms of GPLv2, see LICENSE.md for details
from __future__ import print_function
from cubical.machines.interval_gain_machine import PerIntervalGains
import numpy as np
from scipy import special
from cubical.flagging import FL
import cubical.kernels
import time

from cubical.tools import logger
log = logger.getLogger("robust_2x2")  #TODO check this "complex_2x2"

class ComplexW2x2Gains(PerIntervalGains):
    """
    This class implements the weighted full complex 2x2 gain machine based on the Complex T-distribution
    """
    
    def __init__(self, label, data_arr, ndir, nmod,
                 chunk_ts, chunk_fs, chunk_label, options):

        """
        Initialises a weighted complex 2x2 gain machine.
        
        Args:
            label (str):
                Label identifying the Jones term.
            data_arr (np.ndarray): 
                Shape (n_mod, n_tim, n_fre, n_ant, n_ant, n_cor, n_cor) array containing observed 
                visibilities. 
            ndir (int):
                Number of directions.
            nmod (nmod):
                Number of models.
            chunk_ts (np.ndarray):
                Times for the data being processed.
            chunk_fs (np.ndarray):
                Frequencies for the data being processsed.
            options (dict): 
                Dictionary of options. 
        """

        PerIntervalGains.__init__(self, label, data_arr, ndir, nmod, chunk_ts, chunk_fs, chunk_label, options)

        self.kernel_robust = cubical.kernels.import_kernel("full_W_complex")

        self.residuals = np.empty_like(data_arr)

        self.save_weights = options.get("robust-save-weights", False)
        
        self.label = label

        self.cov_type = options.get("robust-cov", "compute") #adding an option to compute residuals covariance or just assume 1 as in Robust-t paper

        self.npol = options.get("robust-npol", 2.) #testing if the number of polarizations really have huge effects

        self.v_int = options.get("robust-int", 1)

<<<<<<< HEAD
        self.cov_scale = options.get("robust-cov-scale", True) # scale the covariance by n_corr*2

       
    @staticmethod
    def get_kernel(options):
        """Returns kernel approriate to Jones options"""
        return cubical.kernels.import_kernel('cyfull_W_complex') #TODO : check this import 
        
=======
        self.cov_scale = options.get("robust-scale", True) # scale the covariance by n_corr*2

    @classmethod
    def determine_diagonality(cls, options):
        return False

>>>>>>> b625d8f6
    def compute_js(self, obser_arr, model_arr):
        """
        This function computes the (J^H)WR term of the weighted GN/LM method for the
        full-polarisation, phase-only case.

        Args:
            obser_arr (np.array): Array containing the observed visibilities.
            
            model_arr (np.array): Array containing the model visibilities.
            
            gains (np.array): Array containing the current gain estimates.

        Returns:
            Returns:
            
            jhwr (np.array): Array containing the result of computing (J^H)WR.
            
            jhwjinv (np.array): Array containing the result of computing (J^HW.J)^-1
            
            flag_count:     Number of flagged (ill-conditioned) elements
        """
        w = self.weights
        
        n_dir, n_tim, n_fre, n_ant, n_cor, n_cor = self.gains.shape

        jh = self.get_new_jh(model_arr)

        self.kernel_robust.compute_jh(model_arr, self.gains, jh, self.t_int, self.f_int)

        jhwr = self.get_new_jhr()

        if self.iters == 1:
            self.residuals = self.compute_residual(obser_arr, model_arr, self.residuals)

        self.kernel_robust.compute_jhwr(jh, self.residuals, w, jhwr, self.t_int, self.f_int) #TODO 

        jhwj, jhwjinv = self.get_new_jhj()

        self.kernel_robust.compute_jhwj(jh, w, jhwj, self.t_int, self.f_int)

        flag_count = self.kernel_robust.compute_jhjinv(jhwj, jhwjinv, self.gflags, self.eps, FL.ILLCOND)

        return jhwr, jhwjinv, flag_count

    
    #@profile
    def implement_update(self, jhr, jhjinv):

        # jhjinv is 2x2 block-diagonal, with Hermitian blocks. TODO: what's the variance on the off-diagonals?
        # variance of gain is diagonal of jhjinv
        # not sure about how the  weights affects the posterior variance. here we actually pass jhwj, not jhj

        if self.posterior_gain_error is None:
            self.posterior_gain_error = np.zeros_like(jhjinv.real)
        diag = jhjinv[..., (0, 1), (0, 1)].real
        self.posterior_gain_error[...,(0,1),(0,1)] = np.sqrt(diag)
        self.posterior_gain_error[...,(1,0),(0,1)] = np.sqrt(diag.sum(axis=-1)/2)[...,np.newaxis]

        update = self.init_update(jhr)
        self.kernel_robust.compute_update(jhr, jhjinv, update)

        # if self.dd_term and self.n_dir > 1: computing residuals for both DD and DID calibration
        update += self.gains

        if self.iters % 2 == 0 or self.n_dir > 1:
            self.gains += update
            self.gains *= 0.5
        else:
            np.copyto(self.gains, update)

        self.restrict_solution()

    def compute_update(self, model_arr, obser_arr):
        """
        This method is expected to compute the parameter update. 
        
        The standard implementation simply calls compute_js() and implement_update(), here we are
        overriding it because we need to update weights as well. 

        Args:
            model_arr (np.ndarray): 
                Shape (n_dir, n_mod, n_tim, n_fre, n_ant, n_ant, n_cor, n_cor) array containing 
                model visibilities. 
            
            obser_arr (np.ndarray): 
                Shape (n_mod, n_tim, n_fre, n_ant, n_ant, n_cor, n_cor) array containing observed 
                visibilities. 
        """
        
        jhwr, jhwjinv, flag_count = self.compute_js(obser_arr, model_arr)

        self.implement_update(jhwr, jhwjinv)

        # Computing the weights
        
        self.residuals = self.compute_residual(obser_arr, model_arr, self.residuals)

        self.update_weights()

        return flag_count

    def compute_covinv(self):
        
        """
        This functions computes the 4x4 covariance matrix of the residuals visibilities, 
        and it approximtes it inverse. I self.cov_type is set to 1, the covariance maxtrix is 
        assumed to be the Identity matrix as in the Robust-t paper.

        Args:
            residuals (np.array) : Array containing the residuals.
                Shape is n_dir, n_tim, n_fre, n_ant, a_ant, n_cor, n_cor

        Returns:
            covinv (np.array) : Shape is ncor*n_cor x ncor*n_cor (4x4)
            Array containing the inverse covariance matrix

        """

        if self.cov_type == "identity":

            covinv = np.eye(4, dtype=self.dtype)
          
        else:

            unflagged = self.new_flags==False 

            Nvis = np.sum(unflagged)/2. #only half of the visibilties are used for covariance computation

            ompstd = np.zeros((4,4), dtype=self.dtype)

            self.kernel_robust.compute_cov(self.residuals, ompstd, self.weights)

            #---scaling the variance in this case improves the robust solver performance----------#
            if self.cov_scale:
                if 0.6 <= np.abs(ompstd[0,0])/np.abs(ompstd[0,3]) <= 1.5:
                    norm = 2*self.npol*Nvis
                else:
                    norm = Nvis
            else:
                norm = Nvis

            if self.iters % 5 == 0 or self.iters == 1:
                print("{} : {} iters: covariance is  {}".format(self.label, self.iters, ompstd/Nvis), file=log(2))

            #---if the covariance and variance are close the residuals are dominated by sources---#
            #---scaling the variance in this case improves the robust solver performance----------#
            
            if self.cov_scale:
                norm = 2*self.npol*Nvis
            else:
                norm =Nvis

            if self.iters % 5 == 0 or self.iters == 1:
                print>> log(2), "{} : {} iters: covariance is  {}".format(self.label, self.iters, ompstd/Nvis)

            # removing the offdiagonal correlations

            std = np.diagonal(ompstd/norm) + self.eps**2 # To avoid division by zero

            covinv = np.eye(4, dtype=self.dtype)

            if self.cov_type == "hybrid":
                if np.max(np.abs(std)) < 1:
                    covinv[np.diag_indices(4)]= 1/std
                    
            elif self.cov_type == "compute":
                covinv[np.diag_indices(4)]= 1/std
               
            else:
                raise RuntimeError("unknown robust-cov setting")
        
        if self.npol == 2:
            covinv[(1,2), (1,2)] = 0
            

        return covinv
    

    def update_weights(self):
        
        """
            This computes the weights, given the latest residual visibilities and the v parameter.
            w[i] = (v+2*npol)/(v + 2*r[i].T.cov.r[i]. Next v is update using the newly compute weights.
        
            Args:
                r (np.array): Array of the residual visibilities.
                covinc (np.array) : Array containing the inverse of 
               covariance of residual visibilities
                w (np.array): Array containing the weights
                v (float) : v -- number of degrees of freedom

            Returns:
                w (np.array) : new weights
                v (float) : new value for v
        """

        def  _brute_solve_v(wn):
            """Finds a root for the function f constraint between low (2) and high (50)
            Args:
                wn : the weights flaten in to a 1D array
            Returns:
                root (float) : The root of f or minimum point    
            """

            m = len(wn)

            
            vfunc = lambda a: special.digamma(a+self.npol) - np.log(a+self.npol) - \
                        special.digamma(a) + np.log(a) + (1./m)*np.sum(np.log(wn) - wn) + 1
            

            vvals = np.arange(2, 101, 1, dtype=float) #search for v in the range (2, 100)
            fvals = vfunc(vvals)
            root = vvals[np.argmin(np.abs(fvals))]

            if self.iters % 5 == 0 or self.iters == 1:
                print("{} : {} iters: v-parameter is  {}".format(self.label, self.iters, root), file=log(2))
            
            return root

        covinv = self.compute_covinv()

        w , v  = self.weights, self.v

        # import pdb; pdb.set_trace()

        self.kernel_robust.compute_weights(self.residuals, covinv, w, v, self.npol)

        # re-set weights for visibillities flagged from start to 0
        w[:,self.new_flags,:] = 0

        #---------normalising the weights to mean 1 using only half the weights--------------------------#
        aa, ab = np.tril_indices(self.n_ant, -1)
        w_real = np.real(w[:,:,:,aa,ab,0].flatten())
        w_nzero = w_real[np.where(w_real!=0)[0]]  #removing zero weights for the v computation
<<<<<<< HEAD
        
        # norm = np.average(w_nzero) 
  
        self.weights = w #/norm #removed normalisation
=======
        # norm = np.average(w_nzero) 
  
        self.weights = w #/norm
>>>>>>> b625d8f6
        
        #-----------computing the v parameter---------------------#
        # This computation is only done after a certain number of iterations. Default is 5
        if self.iters % self.v_int == 0 or self.iters == 1:
            wn = w_nzero #/norm 
            self.v = _brute_solve_v(wn)
        
        return 

    def restrict_solution(self):
        
        PerIntervalGains.restrict_solution(self)

        if self.ref_ant is not None:
            phase = np.angle(self.gains[...,self.ref_ant,0,0])
            self.gains[:,:,:,:,(0,1),(0,1)] *= np.exp(-1j*phase)[:,:,:,np.newaxis,np.newaxis]



    def precompute_attributes(self, data_arr, model_arr, flags_arr, noise):
        """
        Set the initial weights to 1 and set the weights of the flags data points to 0

        Args:
            model_arr (np.ndarray):
                Shape (n_dir, n_mod, n_tim, n_fre, n_ant, n_ant, n_cor, n_cor) array containing 
                model visibilities.
            flags_arr (np.ndarray):
                Shape (n_tim, n_fre, n_ant, n_ant) array containing  flags
        """
        PerIntervalGains.precompute_attributes(self, data_arr, model_arr, flags_arr, noise)

        self.weights_shape = [self.n_mod, self.n_tim, self.n_fre, self.n_ant, self.n_ant, 1]
        
        self.weights = np.ones(self.weights_shape, dtype=self.dtype)
        self.weights[:,flags_arr!=0] = 0
        self.new_flags = flags_arr!=0

        self.v = 2.   # t-distribution number of degrees of freedom<|MERGE_RESOLUTION|>--- conflicted
+++ resolved
@@ -58,23 +58,12 @@
 
         self.v_int = options.get("robust-int", 1)
 
-<<<<<<< HEAD
-        self.cov_scale = options.get("robust-cov-scale", True) # scale the covariance by n_corr*2
-
-       
-    @staticmethod
-    def get_kernel(options):
-        """Returns kernel approriate to Jones options"""
-        return cubical.kernels.import_kernel('cyfull_W_complex') #TODO : check this import 
-        
-=======
         self.cov_scale = options.get("robust-scale", True) # scale the covariance by n_corr*2
 
     @classmethod
     def determine_diagonality(cls, options):
         return False
 
->>>>>>> b625d8f6
     def compute_js(self, obser_arr, model_arr):
         """
         This function computes the (J^H)WR term of the weighted GN/LM method for the
@@ -310,16 +299,10 @@
         aa, ab = np.tril_indices(self.n_ant, -1)
         w_real = np.real(w[:,:,:,aa,ab,0].flatten())
         w_nzero = w_real[np.where(w_real!=0)[0]]  #removing zero weights for the v computation
-<<<<<<< HEAD
-        
-        # norm = np.average(w_nzero) 
-  
-        self.weights = w #/norm #removed normalisation
-=======
+
         # norm = np.average(w_nzero) 
   
         self.weights = w #/norm
->>>>>>> b625d8f6
         
         #-----------computing the v parameter---------------------#
         # This computation is only done after a certain number of iterations. Default is 5

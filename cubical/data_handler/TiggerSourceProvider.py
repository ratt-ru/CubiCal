# CubiCal: a radio interferometric calibration suite
# (c) 2017 Rhodes University & Jonathan S. Kenyon
# http://github.com/ratt-ru/CubiCal
# This code is distributed under the terms of GPLv2, see LICENSE.md for details
"""
Source provider for reading source information from a Tigger lsm.
"""

import logging
import numpy as np

import montblanc

from montblanc.impl.rime.tensorflow.sources import SourceProvider

import Tigger
import pyrap.tables as pt


class TiggerSourceProvider(SourceProvider):
    """
    A Montblanc-compatible source provider that returns source information from a Tigger sky model.
    """
    def __init__(self, lsm, phase_center, dde_tag='dE'):
        """
        Initialises this source provider.

        Args:
            lsm (str):
                Filename containing the sky model
            phase_center (tuple):
                Observation phase centre, as a RA, Dec tuple
            dde_tag (str or None):
                If set, sources are grouped into multiple directions using the specified tag.

        """

        self.filename = lsm
        self._sm = Tigger.load(lsm)
        self._phase_center = phase_center
        self._use_ddes = bool(dde_tag)
        self._dde_tag = dde_tag

        self._freqs = None

        self._clusters = cluster_sources(self._sm, dde_tag)
        self._cluster_keys = self._clusters.keys()
        self._nclus = len(self._cluster_keys)

        self._target_key = 0
        self._target_cluster = self._cluster_keys[self._target_key]

        self._pnt_sources = self._clusters[self._target_cluster]["pnt"]
        self._npsrc = len(self._pnt_sources)
        self._gau_sources = self._clusters[self._target_cluster]["gau"]
        self._ngsrc = len(self._gau_sources)

    def set_direction(self, idir):
        """Sets current direction being simulated.

        Args:
            idir (int):
                Direction number, from 0 to n_dir-1
        """

        self._target_key = idir
        self._target_cluster = self._cluster_keys[self._target_key]
        self._pnt_sources = self._clusters[self._target_cluster]["pnt"]
        self._npsrc = len(self._pnt_sources)
        self._gau_sources = self._clusters[self._target_cluster]["gau"]
        self._ngsrc = len(self._gau_sources)

    def set_frequency(self, frequency):
        """Sets simulated frequencies

        Args:
            frequency (ndarray):
                Array of frequencies associated with a DDID
        """
        self._freqs = frequency

    def name(self):
        """ Returns name of assosciated source provider. This is just the filename, in this case."""
        return self.filename

    def point_lm(self, context):
        """ Returns an lm coordinate array to Montblanc. """

        lm = np.empty(context.shape, context.dtype)

        # Print the array schema
        #Montblanc.log.info(context.array_schema.shape)
        # Print the space of iteration
        #Montblanc.log.info(context.iter_args)

        # Get the extents of the time, baseline and chan dimension
        (lp, up) = context.dim_extents('npsrc')
        assert lm.shape == (up-lp, 2)

        for ind, source in enumerate(self._pnt_sources[lp:up]):

            ra, dec = source.pos.ra, source.pos.dec
            lm[ind,0], lm[ind,1] = radec_to_lm(ra, dec, self._phase_center)

        return lm

    def point_stokes(self, context):
        """ Returns a stokes parameter array to Montblanc. """

        # Get the extents of the time, baseline and chan dimension
        (lp, up), (lt, ut), (lc, uc) = context.dim_extents('npsrc',
                                                           'ntime',
                                                           'nchan')
        # (npsrc, ntime, nchan, 4)
        stokes = np.empty(context.shape, context.dtype)

        f = self._freqs[None, lc:uc]

        for ind, source in enumerate(self._pnt_sources[lp:up]):
            try:
                rf = source.spectrum.freq0
            except AttributeError:
                # TODO(jkenyon, osmirnov)
                # I think this should be "or 1"
                rf = self._sm.freq0 or 1

<<<<<<< HEAD
            alpha = source.spectrum.spi
            frf = f/rf
            if not isinstance(alpha, (list, tuple)):
                alpha = [alpha]
            logfr = np.log10(frf)
            spectrum = frf**sum([a*np.power(logfr, n) for n,a in enumerate(alpha)])

            stokes[ind, :, :, 0] = source.flux.I*spectrum
            stokes[ind, :, :, 1] = source.flux.Q*spectrum
            stokes[ind, :, :, 2] = source.flux.U*spectrum
            stokes[ind, :, :, 3] = source.flux.V*spectrum
=======
            try:
                a = source.spectrum.spi
            except AttributeErro:
                a = 0

            spectrum = (f/rf)**a

            # Multiply flux into the spectrum,
            # broadcasting into the time dimension
            stokes[ind, :, :, 0] = source.flux.I*spectrum[None, :]
            stokes[ind, :, :, 1] = source.flux.Q*spectrum[None, :]
            stokes[ind, :, :, 2] = source.flux.U*spectrum[None, :]
            stokes[ind, :, :, 3] = source.flux.V*spectrum[None, :]
>>>>>>> c3634428

        return stokes

    def gaussian_lm(self, context):
        """ Returns an lm coordinate array to Montblanc. """

        lm = np.empty(context.shape, context.dtype)

        # Get the extents of the time, baseline and chan dimension
        (lg, ug) = context.dim_extents('ngsrc')

        for ind, source in enumerate(self._gau_sources[lg:ug]):

            ra, dec = source.pos.ra, source.pos.dec
            lm[ind, 0], lm[ind, 1] = radec_to_lm(ra, dec, self._phase_center)

        return lm

    def gaussian_stokes(self, context):
        """ Return a stokes parameter array to Montblanc """

        # Get the extents of the source, time and channel dims
        (lg, ug), (lt, ut), (lc, uc) = context.dim_extents('ngsrc',
                                                           'ntime',
                                                           'nchan')
        # (npsrc, ntime, nchan, 4)
        stokes = np.empty(context.shape, context.dtype)

        f = self._freqs[None, lc:uc]

        for ind, source in enumerate(self._gau_sources[lg:ug]):
            try:
                rf = source.spectrum.freq0
            except AttributeError:
                # TODO(jkenyon, osmirnov)
                # I think this should be "or 1"
<<<<<<< HEAD
                rf = self._sm.freq0 or 1

            alpha = source.spectrum.spi
            frf = f/rf
            if not isinstance(alpha, (list, tuple)):
                alpha = [alpha]
            logfr = np.log10(frf)
            spectrum = frf**sum([a*np.power(logfr, n) for n,a in enumerate(alpha)])

            stokes[ind, :, :, 0] = source.flux.I*spectrum
            stokes[ind, :, :, 1] = source.flux.Q*spectrum
            stokes[ind, :, :, 2] = source.flux.U*spectrum
            stokes[ind, :, :, 3] = source.flux.V*spectrum
=======
                rf = self._sm.freq0 or 0

            try:
                a = source.spectrum.spi
            except AttributeError:
                a = 0

            spectrum = (f/rf)**a

            # Multiply flux into the spectrum,
            # broadcasting into the time dimension
            stokes[ind, :, :, 0] = source.flux.I*spectrum[None, :]
            stokes[ind, :, :, 1] = source.flux.Q*spectrum[None, :]
            stokes[ind, :, :, 2] = source.flux.U*spectrum[None, :]
            stokes[ind, :, :, 3] = source.flux.V*spectrum[None, :]
>>>>>>> c3634428

        return stokes

    def gaussian_shape(self, context):
        """ Returns a Gaussian shape array to Montblanc """

        shapes = np.empty(context.shape, context.dtype)

        (lg, ug) = context.dim_extents('ngsrc')

        for ind, source in enumerate(self._gau_sources[lg:ug]):
            shapes[0, ind] = source.shape.ex * np.sin(source.shape.pa)
            shapes[1, ind] = source.shape.ex * np.cos(source.shape.pa)
            shapes[2, ind] = source.shape.ey/source.shape.ex

        return shapes

    def updated_dimensions(self):
        """ Informs Montblanc of updated dimension sizes. """

        return [('npsrc', self._npsrc),
                ('ngsrc', self._ngsrc)]

def cluster_sources(sm, dde_tag):
    """
    Groups sources by shape (point/gaussian) and, optionally, direction.

    Args:
        sm (:obj:`~Tigger.Models.SkyModel.SkyModel`):
            SkyModel object containing source information.
        dde_tag (str or None):
            If given, then also group by direction using the given tag.

    Returns:
        dict:
            Dictionary of grouped sources.
    """

    clus = {}

    # cluster sources by value of dde_tag, or if dde_tag is True but not a string,
    # then by their 'cluster' attribute. Within a cluster, split into point sources
    # and Gaussians
    for src in sm.sources:
        dde_cluster = "die"
        if dde_tag:
            tagvalue = src.getTag(dde_tag)
            if tagvalue:
                if type(tagvalue) is str:
                    dde_cluster = tagvalue
                else:
                    dde_cluster = src.getTag('cluster')

        group = 'pnt' if src.typecode=='pnt' else 'gau'

        clus.setdefault(dde_cluster, dict(pnt=[], gau=[]))[group].append(src)

    return clus

def radec_to_lm(ra, dec, phase_center):
    """
    Convert right-ascension and declination to direction cosines.

    Args:
        ra (float):
            Right-ascension in radians.
        dec (float):
            Declination in radians.
        phase_center (np.ndarray):
            The coordinates of the phase center.

    Returns:
        tuple:
            l and m coordinates.

    """

    delta_ra = ra - phase_center[...,-2]
    dec_0 = phase_center[...,-1]

    l = np.cos(dec)*np.sin(delta_ra)
    m = np.sin(dec)*np.cos(dec_0) -\
        np.cos(dec)*np.sin(dec_0)*np.cos(delta_ra)

    return l, m<|MERGE_RESOLUTION|>--- conflicted
+++ resolved
@@ -104,6 +104,21 @@
 
         return lm
 
+    def _get_spectrum(self, source, freqs):
+        if hasattr(source, 'spectrum'):
+            rf = getattr(source.spectrum, 'freq0', 1)
+            alpha = source.spectrum.spi
+            frf = freqs / rf
+            if not isinstance(alpha, (list, tuple)):
+                alpha = [alpha]
+            logfr = np.log10(frf)
+            spectrum = frf ** sum([a * np.power(logfr, n) for n, a in enumerate(alpha)])
+
+            ## broadcast into the time dimension.
+            return spectrum[None, :]
+        else:
+            return 1
+
     def point_stokes(self, context):
         """ Returns a stokes parameter array to Montblanc. """
 
@@ -117,40 +132,11 @@
         f = self._freqs[None, lc:uc]
 
         for ind, source in enumerate(self._pnt_sources[lp:up]):
-            try:
-                rf = source.spectrum.freq0
-            except AttributeError:
-                # TODO(jkenyon, osmirnov)
-                # I think this should be "or 1"
-                rf = self._sm.freq0 or 1
-
-<<<<<<< HEAD
-            alpha = source.spectrum.spi
-            frf = f/rf
-            if not isinstance(alpha, (list, tuple)):
-                alpha = [alpha]
-            logfr = np.log10(frf)
-            spectrum = frf**sum([a*np.power(logfr, n) for n,a in enumerate(alpha)])
-
+            spectrum = self._get_spectrum(source, f)
             stokes[ind, :, :, 0] = source.flux.I*spectrum
             stokes[ind, :, :, 1] = source.flux.Q*spectrum
             stokes[ind, :, :, 2] = source.flux.U*spectrum
             stokes[ind, :, :, 3] = source.flux.V*spectrum
-=======
-            try:
-                a = source.spectrum.spi
-            except AttributeErro:
-                a = 0
-
-            spectrum = (f/rf)**a
-
-            # Multiply flux into the spectrum,
-            # broadcasting into the time dimension
-            stokes[ind, :, :, 0] = source.flux.I*spectrum[None, :]
-            stokes[ind, :, :, 1] = source.flux.Q*spectrum[None, :]
-            stokes[ind, :, :, 2] = source.flux.U*spectrum[None, :]
-            stokes[ind, :, :, 3] = source.flux.V*spectrum[None, :]
->>>>>>> c3634428
 
         return stokes
 
@@ -182,42 +168,11 @@
         f = self._freqs[None, lc:uc]
 
         for ind, source in enumerate(self._gau_sources[lg:ug]):
-            try:
-                rf = source.spectrum.freq0
-            except AttributeError:
-                # TODO(jkenyon, osmirnov)
-                # I think this should be "or 1"
-<<<<<<< HEAD
-                rf = self._sm.freq0 or 1
-
-            alpha = source.spectrum.spi
-            frf = f/rf
-            if not isinstance(alpha, (list, tuple)):
-                alpha = [alpha]
-            logfr = np.log10(frf)
-            spectrum = frf**sum([a*np.power(logfr, n) for n,a in enumerate(alpha)])
-
+            spectrum = self._get_spectrum(source, f)
             stokes[ind, :, :, 0] = source.flux.I*spectrum
             stokes[ind, :, :, 1] = source.flux.Q*spectrum
             stokes[ind, :, :, 2] = source.flux.U*spectrum
             stokes[ind, :, :, 3] = source.flux.V*spectrum
-=======
-                rf = self._sm.freq0 or 0
-
-            try:
-                a = source.spectrum.spi
-            except AttributeError:
-                a = 0
-
-            spectrum = (f/rf)**a
-
-            # Multiply flux into the spectrum,
-            # broadcasting into the time dimension
-            stokes[ind, :, :, 0] = source.flux.I*spectrum[None, :]
-            stokes[ind, :, :, 1] = source.flux.Q*spectrum[None, :]
-            stokes[ind, :, :, 2] = source.flux.U*spectrum[None, :]
-            stokes[ind, :, :, 3] = source.flux.V*spectrum[None, :]
->>>>>>> c3634428
 
         return stokes
 

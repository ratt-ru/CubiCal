--- conflicted
+++ resolved
@@ -612,7 +612,6 @@
         self.ncorr = self.dh.ncorr
 
         # Set up per-DDID subsets. These will be inherited by workers.
-<<<<<<< HEAD
 
         # A tile consists of 1+ Subsets. One subset if the DDIDs have the same shape, one per DDID if the shape is ragged.
         # A Subset is read from the MS as a single unit (with one getcolnp call)
@@ -621,16 +620,6 @@
         # dict: DDID -> subset. For one subset (DDIDs with same shape), None -> subset
         self._subsets = {}
 
-=======
-
-        # A tile consists of 1+ Subsets. One subset if the DDIDs have the same shape, one per DDID if the shape is ragged.
-        # A Subset is read from the MS as a single unit (with one getcolnp call)
-        # A subset can contain one or more rowchunks.
-
-        # dict: DDID -> subset. For one subset (DDIDs with same shape), None -> subset
-        self._subsets = {}
-
->>>>>>> e3eee51f
         # if spectral windows are ragged, we generate one Subset object per DDID 
         if self.dh._ddids_unequal:
             subset_row_chunknum = {}
@@ -1079,7 +1068,6 @@
                                     movis[idir, imod, ...] += model
                                 del model
 
-<<<<<<< HEAD
                 if self.dh.null_model_v:
                     print("  rotating model Stokes V to 0 as requested", file=log(2))
                     if movis.shape[-1] != 4:
@@ -1104,8 +1092,6 @@
                     # movis[..., 1].real /= 2
                     # movis[..., 2].real = movis[..., 1].real
                 
-=======
->>>>>>> e3eee51f
                 # round to 1e-16 to avoid underflows (casa setjy, for example, can yield visibilities with a tiny
                 # imaginary part, which cause underflows when squared)
                 movis.round(16, out=movis)
@@ -1250,24 +1236,16 @@
             subset._cube_to_column(data[column], cube, row_index, freq_slice)
 
             ### APPLY DEROTATION HERE
-<<<<<<< HEAD
             if self.dh.derotate_output > 0:
-                data[column][rows, freq_slice] = self.dh.parallactic_machine.derotate(subset.time_col[rows],
-                                                               data[column][rows, freq_slice],
-                                                               subset.antea[rows], subset.anteb[rows],
-                                                               angles=data['pa'][rows])
-            elif self.dh.derotate_output < 0:
-                data[column][rows, freq_slice] = self.dh.parallactic_machine.rotate(subset.time_col[rows],
-                                                               data[column][rows, freq_slice],
-                                                               subset.antea[rows], subset.anteb[rows],
-                                                               angles=data['pa'][rows])
-=======
-            if self.dh.derotate_output:
                 data[column][row_index, freq_slice] = self.dh.parallactic_machine.derotate(subset.time_col[row_index],
                                                                data[column][row_index, freq_slice],
                                                                subset.antea[row_index], subset.anteb[row_index],
                                                                angles=data['pa'][row_index])
->>>>>>> e3eee51f
+            elif self.dh.derotate_output < 0:
+                data[column][row_index, freq_slice] = self.dh.parallactic_machine.rotate(subset.time_col[row_index],
+                                                               data[column][row_index, freq_slice],
+                                                               subset.antea[row_index], subset.anteb[row_index],
+                                                               angles=data['pa'][row_index])
         if flag_cube is not None:
             data['updated'][1] = True
             subset._cube_to_column(data['flags'], flag_cube, row_index, freq_slice, flags=True)

# CubiCal: a radio interferometric calibration suite
# (c) 2017 Rhodes University & Jonathan S. Kenyon
# http://github.com/ratt-ru/CubiCal
# This code is distributed under the terms of GPLv2, see LICENSE.md for details
from __future__ import print_function
from builtins import range
import numpy as np
from collections import OrderedDict

from cubical.tools import shared_dict
from cubical.flagging import FL
from cubical import data_handler
from cubical.tools import dtype_checks as dtc

from cubical.tools import logger, ModColor
log = logger.getLogger("ms_tile")
try:
    from .TiggerSourceProvider import TiggerSourceProvider
except ImportError:
    TiggerSourceProvider = None
try:
    from cubical.degridder.DicoSourceProvider import DicoSourceProvider
except ImportError:
    DicoSourceProvider = None

## TERMINOLOGY:
## A "chunk" is data for one DDID, a range of timeslots (thus, a subset of the MS rows), and a
## slice of channels. Chunks are the basic parallelization unit. Solver deals with a chunk of data.
##
## A "row chunk" is data for one DDID, a range of timeslots, and *all* channels. One can imagine a
## row chunk as a "horizontal" vector of chunks across frequency.
##
## A "tile" is a collection of row chunks that are adjacent in time and/or DDID. One can imagine a
## tile as a vertical stack of row chunks

class RowChunk(object):
    """ Very basic helper class. Encapsulates a row chunk -- a set of rows representing a time interval, and a single
    DDID, split into a number of frequency chunks.

    A row chunk also knows about row rebinning.
    """

    def __init__(self, ddid, tchunk, timeslice, rows, rows0):
        """
        Initialises a RowChunk.

        Args:
            ddid (int):
                DDID index for the RowChunk.
            tchunk (int):
                Time index for the RowChunk.
            rows (np.ndarray):
                An (nrows_in_chunk) size array of rebinned row indices.
            rows0 (np.ndarray):
                An (nrows_in_chunk) size array of original row indices.
        """

        self.ddid, self.tchunk, self.timeslice, self.rows, self.rows0 = ddid, tchunk, timeslice, rows, rows0


class MSTile(object):
    """
    Helper class which encapsulates a tile. A tile is a sequence of row chunks that's read and
    written as a unit.
    """
    class Subset(object):
        """
        A Subset represents a part of the tile (one or more DDIDs) with the same channel structure.

        Subsets are read from the MS in one go, and predicted by Montblanc in one go.
        """
        def __init__(self, tile, label, datadict, ms_rows, rows0):
            self.tile = tile
            self.datadict = datadict
            self.rows0 = rows0              # row numbers in original (sorted) MS
            self.label = label
            self.nants = tile.nants
            # subsets of rebinned rows
            self.ddid_col = self.tile.dh.ddid_col[ms_rows]
            self.time_col = self.tile.dh.time_col[ms_rows]
            self.antea = self.tile.dh.antea[ms_rows]
            self.anteb = self.tile.dh.anteb[ms_rows]
            self.times = self.tile.dh.times[ms_rows]
            self.nrows = len(self.times)
            # first DDID in subset
            self.first_ddid = self.ddid_col[0]
            self.nfreq = len(tile.dh.chanfreqs[self.first_ddid])
            self.ncorr = tile.dh.ncorr

            # row map for rebinning -- label of None means subset is full tile
            if label is None:
                self.rebin_row_map = tile.rebin_row_map
            else:
                self.rebin_row_map = tile.rebin_row_map[rows0]
                # since the rebinned map is now sparse in the output because we've got a subset of input rows,
                # uniquify it so it becomes contiguous in the output.
                # Note that '-' signs need to be preserved
                sign = np.sign(self.rebin_row_map)
                self.rebin_row_map, _, _ = data_handler.uniquify(abs(self.rebin_row_map))
                self.rebin_row_map *= sign

            # channel map for rebinning
            self.rebin_chan_map = tile.dh.rebin_chan_maps[self.first_ddid]
            if self.rebin_chan_map is None:
                self.rebin_chan_map = np.arange(0, len(tile.dh.chanfreqs[self.first_ddid]), dtype=np.int64)

            # filled in by self.load_montblanc_models below
            self._mb_measet_src = None

        def upsample(self, data):
            """Helper method. Upsamples an array back to full resolution"""
            if not self.tile.dh.do_freq_rebin and not self.tile.dh.do_time_rebin:
                return data
            shape = len(self.rebin_row_map), len(self.rebin_chan_map), data.shape[2]
            print("upsampling to {} rows and {} channels".format(shape[0], shape[1]), file=log(1))
            return data[self.rebin_row_map[:, np.newaxis],
                        self.rebin_chan_map[np.newaxis, :], None].reshape(shape)

        def load_ddfacet_models(self, uvwco, loaded_models, model_source, cluster, imod, idir, model_type):
            """
            Invoke DDFacet degridder to compute model visibilities
            for all directions. 
            
            Postcondition of loaded_models is a new entry
            of model_source cluster object with all directions predicted.

            Args:
                uvwco: uvws for this tile
                loaded_models: dictionary of all loaded models including clusters
                model_source: cluster object
                cluster: cluster direction name to use as return value
                imod: index of this model provider (only used for printing)
                idir: index of global direction (only used for printing)
                model_type: Either 'cplx2x2' or 'cplxdiag' or 'cplxscalar' supported at the moment
            Returns:
                ndarray of shape nrow x nchan x ncorr for name specified in "cluster"
            """
            from cubical.degridder.DDFacetSim import DDFacetSim
            ddid_index, uniq_ddids, _ = data_handler.uniquify(self.ddid_col)
            self._freqs = np.array([self.tile.dh.chanfreqs[ddid] for ddid in uniq_ddids])
            self._chan_widths = np.array([self.tile.dh.chanwidth[ddid] for ddid in uniq_ddids])
            ddfsim = DDFacetSim()
            ndirs = model_source._nclus
            loaded_models[model_source] = {}
            ddfsim.set_model_provider(model_source)
            for idir, clus in enumerate(model_source._cluster_keys):
                ddfsim.set_direction(clus)
                model = ddfsim.simulate(self.tile.dh, 
                                        self.tile,
                                        self,
                                        self.tile.dh._poltype, 
                                        uvwco,
                                        self._freqs,
                                        model_type,
                                        self._chan_widths,
                                        self.time_col)
                loaded_models[model_source][clus] = model

            # finally return the direction requested in cluster
            model = loaded_models[model_source][cluster]
            print("  using {}{} for model {} direction {}".format(model_source,
                                "" if not cluster else ("()" if cluster == 'die' else "({})".format(cluster)),
                                imod, idir), file=log(1))

            return model

        def load_montblanc_models(self, uvwco, loaded_models, model_source, cluster, imod, idir):
            """
            Invoke Montblanc to compute model visibilities

            Args:
                uvwco:
                loaded_models:
                model_source:
                cluster:
                imod:
                idir:

            Returns:

            """

            from . import MBTiggerSim
            from montblanc.impl.rime.tensorflow.sources import CachedSourceProvider, FitsBeamSourceProvider
            assert dtc.assert_isint(self.times), self.times.dtype
            assert dtc.assert_isint(self.antea), self.antea.dtype
            assert dtc.assert_isint(self.nants)
            assert dtc.assert_isint(self.anteb), self.anteb.dtype
            assert dtc.assert_isfp(self.time_col), self.time_col.dtype
            assert dtc.assert_isint(self.ddid_col), self.ddid_col.dtype

            # setup montblanc machinery once per subset (may be called multiple times for different models)
            if not self._mb_measet_src:
                # massage data columns into Montblanc-friendly shapes
                # Given data, we need to make sure that it looks the way MB wants it to.
                # First step - check the number of rows.

                n_bl = (self.nants * (self.nants - 1)) // 2
                uniq_times = np.unique(self.times)
                ntime = len(uniq_times)
                uniq_time_col = np.unique(self.time_col)
                t_offset = uniq_times[0]

                # The row identifiers determine which rows in the SORTED/ALL ROWS are required for the data
                # that is present in the MS. Essentially, they allow for the selection of an array of a size
                # matching that of the observed data. First term determines the offset by ddid, the second
                # is the offset by time, and the last turns antea and anteb into a unique offset per
                # baseline.

                ddid_index, uniq_ddids, _ = data_handler.uniquify(self.ddid_col)

                self._freqs = np.array([self.tile.dh.chanfreqs[ddid] for ddid in uniq_ddids])
                
                
                assert dtc.assert_isint(n_bl)
                assert dtc.assert_isint(ddid_index)
                
                self._row_identifiers = ddid_index * n_bl * ntime + (self.times - self.times[0]) * n_bl + \
                                  (-0.5 * self.antea ** 2 + (self.nants - 1.5) * self.antea + self.anteb - 1).astype(
                                      np.int32)
                # make full list of row indices in Montblanc-compliant order (ddid-time-ant1-ant2)
                full_index = [(p, q, t, d) for d in range(len(uniq_ddids)) for t in uniq_times
                              for p in range(self.nants) for q in range(self.nants)
                              if p < q]

                self._expected_nrows = len(full_index)

                # and corresponding full set of indices
                full_row_set = set(full_index)

                print("  {} rows ({} expected for {} timeslots, {} baselines and {} DDIDs)".format(
                    self.nrows, self._expected_nrows, ntime, n_bl, len(uniq_ddids)), file=log(1))

                # make mapping from existing indices -> row numbers, omitting autocorrelations
                current_row_index = {(p, q, t, d): row for row, (p, q, t, d) in
                                     enumerate(zip(self.antea, self.anteb, self.times, ddid_index)) if p != q}

                # do we need to add fake rows for missing data?
                missing = full_row_set.difference(iter(current_row_index.keys()))
                nmiss = len(missing)

                if nmiss:
                    print("  {} rows will be padded in for Montblanc".format(nmiss), file=log(1))
                    # pad up columns
                    uvwco = np.concatenate((uvwco, [[0, 0, 0]] * nmiss))
                    antea = np.concatenate((self.antea,
                                            np.array([p for (p, q, t, d) in missing])))
                    anteb = np.concatenate((self.anteb,
                                            np.array([q for (p, q, t, d) in missing])))
                    time_col = np.concatenate((self.time_col,
                                               np.array([uniq_time_col[t - t_offset]
                                                         for (p, q, t, d) in missing])))
                    ddid_index = np.concatenate((ddid_index,
                                               np.array([d for (p, q, t, d) in missing])))
                    # extend row index
                    current_row_index.update({idx: (row + self.nrows) for row, idx in enumerate(missing)})
                else:
                    antea, anteb, time_col = self.antea, self.anteb, self.time_col

                # lookup each index in Montblanc order, convert it to a row number
                self._mb_sorted_ind = np.array([current_row_index[idx] for idx in full_index])

                self._mb_measet_src = MBTiggerSim.MSSourceProvider(self.tile, time_col, antea, anteb, ddid_index, uvwco,
                                                       self._freqs, self._mb_sorted_ind, len(self.time_col), 
                                                       do_pa_rotation=self.tile.dh.pa_rotate_montblanc)

                if not self.tile.dh.pa_rotate_montblanc:
                    log.warn("Disabling LSM parallactic rotation as per user request")
                cache_data_sources = ["parallactic_angles"] if self.tile.dh.pa_rotate_montblanc else []
                self._mb_cached_ms_src = CachedSourceProvider(self._mb_measet_src,
                                                 cache_data_sources=cache_data_sources,
                                                 clear_start=False, clear_stop=False)
                if self.tile.dh.beam_pattern:
                    self._mb_arbeam_src = FitsBeamSourceProvider(self.tile.dh.beam_pattern,
                                                        self.tile.dh.beam_l_axis,
                                                        self.tile.dh.beam_m_axis)
                else:
                    self._mb_arbeam_src = None

            print("  computing visibilities for {}".format(model_source), file=log(0))
            # setup Montblanc computation for this LSM
            tigger_source = model_source
            cached_src = CachedSourceProvider(tigger_source, clear_start=True, clear_stop=True)
            srcs = [self._mb_cached_ms_src, cached_src]
            if self._mb_arbeam_src:
                srcs.append(self._mb_arbeam_src)

            # make a sink with an array to receive visibilities
            ndirs = model_source._nclus
            model_shape = (ndirs, 1, self._expected_nrows, self.nfreq, self.tile.dh.ncorr)
            use_double = self.tile.dh.mb_opts['dtype'] == 'double'
            full_model = np.zeros(model_shape, np.complex128 if use_double else self.tile.dh.ctype)
            print("montblanc dtype is {} ('{}')".format(full_model.dtype, self.tile.dh.mb_opts['dtype']), file=log(2))
            column_snk = MBTiggerSim.ColumnSinkProvider(self.tile.dh, self._freqs.shape, full_model, self._mb_sorted_ind)
            snks = [column_snk]

            for direction in range(ndirs):
                tigger_source.set_direction(direction)
                tigger_source.set_frequency(self._freqs)
                column_snk.set_direction(direction)
                MBTiggerSim.simulate(srcs, snks, polarisation_type=self.tile.dh._poltype, opts=self.tile.dh.mb_opts)

            # convert back to float, if double was used
            if full_model.dtype != self.tile.dh.ctype:
                full_model = full_model.astype(self.tile.dh.ctype)

            # now associate each cluster in the LSM with an entry in the loaded_models cache
            loaded_models[model_source] = { clus: full_model[i, 0, self._row_identifiers, :, :]
                                                for i, clus in enumerate(tigger_source._cluster_keys)}

            model = loaded_models[model_source][cluster]
            print("  using {}{} for model {} direction {}".format(model_source,
                                "" if not cluster else ("()" if cluster == 'die' else "({})".format(cluster)),
                                imod, idir), file=log(1))

            # release memory asap
            del column_snk, snks

            return model

        def _column_to_cube(self, column, chunk_tdim, chunk_fdim, rows, freqs, dtype, zeroval=0, reqdims=6,
                            allocator=np.empty):
            """
            Converts input data into N-dimensional measurement matrices.

            Args:
                column (np.ndarray):
                    column array from which this will be filled
                chunk_tdim (int):
                    Timeslots per chunk.
                chunk_fdim (int):
                    Frequencies per chunk.
                rows (np.ndarray):
                    Row slice (or set of indices).
                freqs (slice):
                    Frequency slice.
                dtype (various):
                    Data type of the resulting measurement matrix.
                zeroval (various, optional):
                    Null value with which to fill missing array elements.
                reqdims (int):
                    Required number of output dimensions.
                allocator (callable):
                    Function to call to allocate empty array. Must have signature (shape,dtype).
                    Default is np.empty.

            Returns:
                np.ndarray:
                    Output cube of with reqdims axes.
            """

            # Start by establishing the possible dimensions and those actually present. Dimensions which
            # are not present are set to one, for flexibility reasons. Output shape is determined by
            # reqdims, which selects dimensions in reverse order from (ndir, nmod, nt, nf, na, na, nc).
            # NOTE: The final dimension will be reshaped into 2x2 blocks outside this function.

            col_ndim = column.ndim

            possible_dims = ["dirs", "mods", "rows", "freqs", "cors"]

            dims = {possible_dims[-i]: column.shape[-i] for i in range(1, col_ndim + 1)}

            dims.setdefault("mods", 1)
            dims.setdefault("dirs", 1)

            out_shape = [dims["dirs"], dims["mods"], chunk_tdim, chunk_fdim, self.nants, self.nants, 2, 2]
            out_shape = out_shape[-reqdims:]

            # this shape has "4" at the end instead of 2,2
            out_shape_4 = out_shape[:-2] + [4]

            # Creates empty N-D array into which the column data can be packed.
            # Place the antenna axes first, for better performance in the kernels

            out_arr0 = allocator(out_shape, dtype)
            out_arr0.fill(zeroval)

            # view onto output array with 4 corr axis rather than 2,2
            out_arr = out_arr0.reshape(out_shape_4)

            # Grabs the relevant time and antenna info.

            achunk = self.antea[rows]
            bchunk = self.anteb[rows]
            tchunk = self.times[rows].copy()
            tchunk -= np.min(tchunk)

            # Creates lists of selections to make subsequent selection from column and out_arr easier.

            corr_slice = slice(None) if self.ncorr == 4 else slice(None, None, 3)

            col_selections = [tuple([dirs, mods, rows, freqs, slice(None)][-col_ndim:])
                              for dirs in range(dims["dirs"]) for mods in range(dims["mods"])]

            cub_selections = [[dirs, mods, tchunk, slice(None), achunk, bchunk, corr_slice][-(reqdims - 1):]
                              for dirs in range(dims["dirs"]) for mods in range(dims["mods"])]

            # The following takes the arbitrarily ordered data from the MS and places it into a N-D
            # data structure (correlation matrix).

            for col_selection, cub_selection in zip(col_selections, cub_selections):

                if self.ncorr == 4:
                    out_arr[tuple(cub_selection)] = colsel = column[col_selection]
                    cub_selection[-3], cub_selection[-2] = cub_selection[-2], cub_selection[-3]
                    if np.iscomplexobj(out_arr):
                        out_arr[tuple(cub_selection)] = colsel.conj()[..., (0, 2, 1, 3)]
                    else:
                        out_arr[tuple(cub_selection)] = colsel[..., (0, 2, 1, 3)]

                elif self.ncorr == 2:
                    out_arr[tuple(cub_selection)] = colsel = column[col_selection]
                    cub_selection[-3], cub_selection[-2] = cub_selection[-2], cub_selection[-3]
                    if np.iscomplexobj(out_arr):
                        out_arr[tuple(cub_selection)] = colsel.conj()
                    else:
                        out_arr[tuple(cub_selection)] = colsel

                elif self.ncorr == 1:
                    out_arr[tuple(cub_selection)] = colsel = column[col_selection][..., (0, 0)]
                    cub_selection[-3], cub_selection[-2] = cub_selection[-2], cub_selection[-3]
                    if np.iscomplexobj(out_arr):
                        out_arr[tuple(cub_selection)] = colsel.conj()
                    else:
                        out_arr[tuple(cub_selection)] = colsel

            # This zeros the diagonal elements in the "baseline" plane. This is purely a precaution -
            # we do not want autocorrelations on the diagonal.

            out_arr[..., list(range(self.nants)), list(range(self.nants)), :] = zeroval

            return out_arr0

        def _cube_to_column(self, column, in_arr, rows, freqs, flags=False):
            """
            Converts a measurement matrix back into an MS style column.

            Args:
                in_arr (np.ndarray):
                    Input array which is to be made MS friendly.
                rows (np.ndarray):
                    Row indices or slice.
                freqs (slice):
                    Frequency slice.
                flags (bool, optional):
                    If True, input array is a flag cube (i.e. no correlation axes).
            """

            tchunk = self.times[rows].copy()
            tchunk -= tchunk[0]  # is this correct -- does in_array start from beginning of chunk?
            achunk = self.antea[rows]
            bchunk = self.anteb[rows]

            # Flag cube has no correlation axis, so copy it into output column.

            if flags:
                column[rows, freqs, :] = in_arr[tchunk, :, achunk, bchunk, np.newaxis]

            # For other cubes, rehape the last two axes into one (faltten 2x2 correlation block).
            else:
                chunk = in_arr[tchunk, :, achunk, bchunk, :]
                newshape = list(chunk.shape[:-2]) + [chunk.shape[-2] * chunk.shape[-1]]
                chunk = chunk.reshape(newshape)
                if self.ncorr == 4:
                    column[rows, freqs, :] = chunk
                elif self.ncorr == 2:  # 2 corr -- take elements 0,3
                    column[rows, freqs, :] = chunk[..., ::3]
                elif self.ncorr == 1:  # 1 corr -- take element 0
                    column[rows, freqs, :] = chunk[..., :1]


    def __init__(self, handler, chunk):
        """
        Initialises a tile and sets the first row chunk.

        Args:
            handler (:obj:`~cubical.data_handler.ReadModelHandler`):
                Data hander object.
            chunk (:obj:`~cubical.data_handler.RowChunk`):
                Row chunk which is used to initialise the tile.
        """

        self.dh = handler
        self.rowchunks = [chunk]
        self.first_row0 = chunk.rows0[0]
        self.last_row0  = chunk.rows0[-1]
        self._rows_adjusted = False
        self._updated = False
        self.data = None
        self.label = "tile"

    def append(self, chunk):
        """
        Appends a row chunk to a tile.

        Args:
            chunk (:obj:`~cubical.data_handler.RowChunk`):
                Row chunk which will be appended to the assosciated tile.
        """

        self.rowchunks.append(chunk)
        self.first_row0 = min(self.first_row0, chunk.rows0[0])
        self.last_row0  = max(self.last_row0, chunk.rows0[-1])

    def total_tf_chunks(self):
        """Returns total number of time/frequency chunks in the tile, counting the freq chunks in each DDID"""
        return sum([len(self.dh.freqchunks[chunk.ddid]) for chunk in self.rowchunks])

    def merge(self, other):
        """
        Merges another tile into this one.

        Args:
            other (:obj:`~cubical.data_handler.Tile`):
                Tile which will be merged.
        """

        self.rowchunks += other.rowchunks
        self.first_row0 = min(self.first_row0, other.first_row0)
        self.last_row0  = max(self.last_row0, other.last_row0)

    def finalize(self, label=None):
        """
        Creates a list of chunks within the tile that can be iterated over and creates a list of
        chunk labels.

        This also adjusts the row indices of all row chunks so that they become relative to the
        start of the tile.

        Note that this is called in the main process, so all structures set up here will be inherited
        by the I/O and solver workers.
        """
        if label is not None:
            self.label = label

        # row rebin map, relative to start (row0) of tile
        self.rebin_row_map = self.dh.rebin_row_map[self.first_row0:self.last_row0+1]
        first_row, last_row = abs(self.rebin_row_map[0]), abs(self.rebin_row_map[-1])
        # first rebinned row is also 0
        self.rebin_row_map = np.sign(self.rebin_row_map)*(abs(self.rebin_row_map) - first_row)

        self._data_dict_name = "DATA:{}:{}".format(self.first_row0, self.last_row0)

        # Adjust rebinned row indices so that first rebinned row of tile is 0
        if not self._rows_adjusted:
            for rowchunk in self.rowchunks:
                rowchunk.rows -= first_row
            self._rows_adjusted = True

        # Note that first_row0, last_row0 amd rowchunk.rows0 continues to refer to MS rows

        # list of DDIDs in this tile
        self.ddids = np.unique([rowchunk.ddid for rowchunk in self.rowchunks])
        # reverse index: from DDID to its number in the self.ddids list
        self._ddid_reverse = { ddid:num for num, ddid in enumerate(self.ddids) }

        # Create a dict of { chunk_label: rows, chan0, chan1 } for all chunks in this tile.

        self._chunk_dict = OrderedDict()
        self._chunk_indices = {}


        # collect row chunks and freqs, and also row numbers per each DDID
        ddid_rows0 = {}
        for rowchunk in self.rowchunks:
            ddid_rows0.setdefault(rowchunk.ddid, set()).update(rowchunk.rows0)
            freqchunks = self.dh.freqchunks[rowchunk.ddid]
            for ifreq,chan0 in enumerate(freqchunks):
                key = "D{}T{}F{}".format(rowchunk.ddid, rowchunk.tchunk, ifreq)
                chan1 = freqchunks[ifreq+1] if ifreq<len(freqchunks)-1 else len(self.dh.chanfreqs[rowchunk.ddid])
                self._chunk_dict[key] = rowchunk, chan0, chan1
                self._chunk_indices[key] = rowchunk.tchunk, (rowchunk.ddid, chan0, chan1)

        self.nants = self.dh.nants
        self.ncorr = self.dh.ncorr

        # set up per-DDID subsets. These will be inherited by workers.

        # gives list of subsets to be read in, as a tuple of shared dict name, MS row subset
        self._subsets = []
        self._ddid_data_dict = {}

        if self.dh._ddids_unequal:
            for ddid in self.ddids:
                rows = np.where(self.dh.ddid_col==ddid)[0]
                rows0 = np.array(sorted(ddid_rows0[ddid]))
                datadict = "{}:D{}".format(self._data_dict_name, ddid)
                subset = MSTile.Subset(self, "DDID {}".format(ddid), datadict, rows, rows0)
                self._subsets.append(subset)
                self._ddid_data_dict[ddid] = subset, slice(None)
        else:
            rows = slice(first_row, last_row + 1)
            rows0 = np.arange(self.first_row0, self.last_row0 + 1)
            subset = MSTile.Subset(self, None, self._data_dict_name, rows, rows0)
            self._subsets.append(subset)
            for ddid in self.ddids:
                self._ddid_data_dict[ddid] = subset, np.where(subset.ddid_col == ddid)[0]


    def get_chunk_indices(self, key):
        """ Returns chunk indices based on the key value. """

        return self._chunk_indices[key]

    def get_chunk_keys(self):
        """ Returns all chunk keys. """

        return iter(self._chunk_dict.keys())

    def get_chunk_tfs(self, key):
        """
        Returns timestamps and freqs for the given chunk associated with key, as well as two slice
        objects describing its position in the global time/freq space.

        Args:
            key (str):
                The label corresponding to the chunk of interest.

        Returns:
            tuple:
                Unique times, channel frequencies, time axis slice, frequency axis slice (in overall subset of freqs)
        """

        rowchunk, chan0, chan1 = self._chunk_dict[key]
        # lookup ordinal number of this DDID, and convert this to offset in frequencies
        chan_offset = self.dh.ddid_first_chan[rowchunk.ddid]
        return self.dh.uniq_times[rowchunk.timeslice], \
               self.dh.chanfreqs[rowchunk.ddid][chan0:chan1], \
               rowchunk.timeslice, \
               slice(chan_offset + chan0, chan_offset + chan1)

    def fill_bitflags(self, flagbit):
        for subset in self._subsets:
            if subset.label is None:
                print("    {}: filling bitflags, MS rows {}~{}".format(self.label, self.first_row0, self.last_row0), file=log(1))
            else:
                print("    {}: filling bitflags, MS rows {}~{}, {} ({} rows)".format(self.label, self.first_row0,
                                                                                          self.last_row0, subset.label,
                                                                                          len(subset.rows0)), file=log(1))
            table_subset = self.dh.data.selectrows(subset.rows0)
            flagcol = table_subset.getcol("FLAG")
            flagrow = table_subset.getcol("FLAG_ROW")
            # flag all four corrs
<<<<<<< HEAD
            flagcol0 = flagcol.copy()
            flagcol[:] = np.logical_or.reduce(flagcol, axis=-1)[:,:,np.newaxis]
=======
            num_fl0 = flagcol.sum()
            flagcol[:] = np.logical_or.reduce(flagcol, axis=-1)[:,:,np.newaxis]
            if flagcol.sum() != num_fl0:
                table_subset.putcol("FLAG", flagcol)
                print("    {}: some flags were expanded to all correlations".format(self.label), file=log(1))
>>>>>>> f6dcdbf6

            bflagcol = np.zeros(flagcol.shape, np.int32)
            bflagrow = np.zeros(flagrow.shape, np.int32)
            bflagcol[flagcol] = flagbit
            bflagrow[flagrow] = flagbit

            table_subset.putcol("BITFLAG", bflagcol)
            table_subset.putcol("BITFLAG_ROW", bflagrow)
            if (flagcol0 != flagcol).any():
                table_subset.putcol("FLAG", flagcol)
                print("    {}: some flags were expanded to all correlations".format(self.label), file=log(1))

    def load(self, load_model=True):
        """
        Fetches data from MS into tile data shared dict. This is meant to be called in the main
        or I/O process.

        Args:
            load_model (bool, optional):
                If False, omits weights and model visibilities.

        Returns:
            :obj:`~cubical.tools.shared_dict.SharedDict`:
                Shared dictionary containing the MS data relevant to the tile.

        Raises:
            RuntimeError:
                If neither --model-lsm nor --model-column set (see [model] section in
                DefaultParset.cfg).
        """

        # Create a shared dict for the data arrays.

        data0 = shared_dict.create(self._data_dict_name)

        # These two variables indicate if the (corrected) data or flags have been updated
        # (Gotcha for shared_dict users! The only truly shared objects are arrays.
        # Thus, we create an array for the two "updated" variables.)

        data0['updated'] = np.array([False, False, False])
        self._auto_filled_bitflag = False

        # now run over the subsets of the tile set up above. Each subset is a chunk of rows with the same
        # channel shape. If all DDIDs have the same shape, this will be just the one

        for subset in self._subsets:
            if subset.label is None:
                print("{}: reading MS rows {}~{}".format(self.label, self.first_row0, self.last_row0), file=log(0, "blue"))
                data = data0
            else:
                print("{}: reading MS rows {}~{}, {} ({} rows)".format(self.label, self.first_row0,
                                                                                          self.last_row0, subset.label,
                                                                                          len(subset.rows0)), file=log(0, "blue"))
                data = shared_dict.create(subset.datadict)

            table_subset = self.dh.data.selectrows(subset.rows0)
            nrows0 = table_subset.nrows()

            original_row_numbers = table_subset.rownumbers(self.data)

            obvis0 = self.dh.fetchslice(self.dh.data_column, subset=table_subset).astype(self.dh.ctype)
            print("  read " + self.dh.data_column, file=log(2))

            uvw0 = table_subset.getcol("UVW")
            print("  read UVW coordinates", file=log(2))

            # read weight columns, if a model is to be read

            if self.dh.has_weights and load_model:
                weights0 = np.zeros([len(self.dh.models)] + list(obvis0.shape), self.dh.wtype)
                wcol_cache = {}
                for imod, (_, weight_columns) in enumerate(self.dh.models):
                    # look for weights to be multiplied in
                    for iwcol, weight_col in enumerate(weight_columns.split("*")):
                        mean_corr = "~ (mean across corrs)" if weight_col.endswith("~") else ""
                        if mean_corr:
                            weight_col = weight_col[:-1]
                        wcol = wcol_cache.get(weight_col)
                        if wcol is None:
                            print("model {} weights {}: reading from {}{}".format(imod, iwcol, weight_col, mean_corr), file=log(2))
                            wcol = table_subset.getcol(str(weight_col))
                            # support two shapes of wcol: either same as data (a-la WEIGHT_SPECTRUM), or missing
                            # a frequency axis (a-la WEIGHT)
                            if wcol.ndim == 3:
                                wcol_cache[weight_col] = wcol = wcol[:, self.dh._channel_slice, self.dh._corr_slice]
                                if wcol.shape != obvis0.shape:
                                    raise RuntimeError("column {} does not match shape of visibility column".format(weight_col))
                            elif tuple(wcol.shape) == (obvis0.shape[0], self.dh.nmscorrs):
                                print("    this weight column does not have a frequency axis: broadcasting", file=log(2))
                                wcol_cache[weight_col] = np.empty_like(obvis0, self.dh.wtype)
                                wcol_cache[weight_col][:] = wcol[:, np.newaxis, self.dh._corr_slice]
                                wcol = wcol_cache[weight_col]
                            else:
                                raise RuntimeError("column {} has an invalid shape {} (expected {})".format(weight_col, wcol.shape, obvis0.shape))
                        else:
                            print("model {} weights {}: reusing {}{}".format(imod, iwcol, weight_col, mean_corr), file=log(2))
                        # take mean weights if specified, else fill off-diagonals
                        if mean_corr:
                            wcol = wcol.mean(-1)[..., np.newaxis]
                        elif self.dh.fill_offdiag_weights and wcol.shape[-1] == 4:
                            wcol[:, :, (1, 2)] = np.sqrt(wcol[: ,: ,0]*wcol[: ,: ,3])[..., np.newaxis]
                        # init weights, if first column, else multiply weights by subsequent column
                        if not iwcol:
                            weights0[imod, ...] = wcol
                        else:
                            weights0[imod, ...] *= wcol
                del wcol_cache
                num_weights = len(self.dh.models)
            else:
                weights0 = np.zeros((len(self.dh.models), 1, 1, 1), self.dh.wtype)
                num_weights = 0

            # The following block of code deals with the various flagging operations and columns. The
            # aim is to correctly populate flag_arr from the various flag sources.

            # Make a flag array. This will contain FL.PRIOR for any points flagged in the MS.

            flag_arr0 = np.zeros(obvis0.shape, dtype=FL.dtype)

            # FLAG/FLAG_ROW only needed if applying them, or auto-filling BITFLAG from them.

            flagcol = flagrow = None
            self.bflagcol = None
            self._flagcol_sum = 0
            self.dh.flagcounts["TOTAL"] += flag_arr0.size

            if self.dh._apply_flags:
                flagcol = self.dh.fetchslice("FLAG", subset=table_subset)
                flagcol[:] = np.logical_or.reduce(flagcol, axis=-1)[:,:,np.newaxis]
                flagrow = table_subset.getcol("FLAG_ROW")
                flagcol[flagrow, :, :] = True
                print("  read FLAG/FLAG_ROW", file=log(2))
                # compute stats
                self._flagcol_sum = flagcol.sum()
                self.dh.flagcounts["FLAG"] += self._flagcol_sum

                if self.dh._apply_flags:
                    flag_arr0[flagcol] = FL.PRIOR

            # if an active row subset is specified, flag non-active rows as priors. Start as all flagged,
            # the clear the flags
            if self.dh.inactive_rows is not None:
                inactive = self.dh.inactive_rows[original_row_numbers]
            else:
                inactive = np.zeros(nrows0, bool)
            num_inactive = inactive.sum()
            if num_inactive:
                print("  applying a solvable subset deselects {} rows".format(num_inactive), file=log(0))
            # apply baseline selection
            if self.dh.min_baseline or self.dh.max_baseline:
                uv2 = (uvw0[:, 0:2] ** 2).sum(1)
                inactive[uv2 < self.dh.min_baseline ** 2] = True
                if self.dh.max_baseline:
                    inactive[uv2 > self.dh.max_baseline ** 2] = True
                print("  applying solvable baseline cutoff deselects {} rows".format(
                    inactive.sum() - num_inactive), file=log(0))
                num_inactive = inactive.sum()
            if num_inactive:
                print("  {:.2%} visibilities deselected via specificed subset and/or baseline cutoffs".format(num_inactive / float(inactive.size)), file=log(0))
                flag_arr0[inactive] |= FL.SKIPSOL
                self.dh.flagcounts["DESEL"] += num_inactive*flag_arr0[0].size

            # Form up bitflag array, if needed.
            if self.dh._apply_bitflags or self.dh._save_bitflag:
                # If not explicitly re-initializing, try to read column.
                self.bflagrow = table_subset.getcol("BITFLAG_ROW")
                # If there's an error reading BITFLAG, it must be unfilled. This is a common
                # occurrence so we may as well deal with it. In this case, if auto-fill is set,
                # fill BITFLAG from FLAG/FLAG_ROW.
                self.bflagcol = self.dh.fetchslice("BITFLAG", subset=table_subset)
                self.bflagcol[:] = np.bitwise_or.reduce(self.bflagcol, axis=2)[:,:,np.newaxis]

                print("  read BITFLAG/BITFLAG_ROW", file=log(2))
                # compute stats
                for flagset, bitmask in self.dh.bitflags.items():
                    flagged = self.bflagcol & bitmask != 0
                    flagged[self.bflagrow & bitmask != 0, :, :] = True
                    self.dh.flagcounts[flagset] += flagged.sum()

                # apply
                if self.dh._apply_bitflags:
                    flag_arr0[(self.bflagcol & self.dh._apply_bitflags) != 0] = FL.PRIOR
                    flag_arr0[(self.bflagrow & self.dh._apply_bitflags) != 0, :, :] = FL.PRIOR

            # if bitflag column is not kept, yet we need to save flags, keep the flag column
            if self.bflagcol is None and self.dh._save_flags:
                self._flagcol = flagcol

            flagged = flag_arr0 != 0

            # check for invalid or null-diagonal (diagonal being 0th and last correlation) data
            invalid = ~np.isfinite(obvis0)
            invalid[...,(0,-1)] |= (obvis0[...,(0,-1)]==0)
            invalid &= ~flagged
            ninv = invalid.sum()
            if ninv:
                flagged |= invalid
                flag_arr0[invalid] |= FL.INVALID
                self.dh.flagcounts.setdefault("INVALID", 0)
                self.dh.flagcounts["INVALID"] += ninv
                log.warn("  {:.2%} input visibilities flagged as invalid (0/inf/nan)".format(ninv / float(flagged.size)), "red")

            # check for invalid weights
            if self.dh.has_weights and load_model:
                invalid = (~(np.isfinite(weights0).all(axis=0))) & ~flagged
                ninv = invalid.sum()
                if ninv:
                    flagged |= invalid
                    flag_arr0[invalid] |= FL.INVWGHT
                    self.dh.flagcounts.setdefault("INVWGHT", 0)
                    self.dh.flagcounts["INVWGHT"] += ninv
                    log.warn("  {:.2%} input visibilities flagged due to inf/nan weights".format(
                        ninv / float(flagged.size)), "red")
                wnull = (weights0 == 0).all(axis=0) & ~flagged
                nnull = wnull.sum()
                if nnull:
                    flagged |= wnull
                    flag_arr0[wnull] |= FL.NULLWGHT
                    self.dh.flagcounts.setdefault("NULLWGHT", 0)
                    self.dh.flagcounts["NULLWGHT"] += nnull
                    log.warn("  {:.2%} input visibilities flagged due to null weights".format(
                              nnull / float(flagged.size)), "red")

            nfl = flagged.sum()
            self.dh.flagcounts["IN"] += nfl
            print("  {:.2%} input visibilities flagged and/or deselected".format(nfl / float(flagged.size)), file=log)

            # now rebin arrays if appropriate
            if self.dh.do_freq_rebin or self.dh.do_time_rebin:
                nrows = abs(subset.rebin_row_map[-1])+1
                nchan = subset.rebin_chan_map[-1]+1
                print("  rebinning into {} rows and {} channels".format(nrows, nchan), file=log(0))

                import cubical.kernels
                rebinning = cubical.kernels.import_kernel("rebinning")
                obvis = data.addSharedArray('obvis', [nrows, nchan, self.dh.ncorr], obvis0.dtype)
                rebin_factor = obvis0.size / float(obvis.size)
                flag_arr = data.addSharedArray('flags', obvis.shape, FL.dtype)
                ### no longer filling with -1 -- see flag logic changes in the kernel 
                ## flag_arr.fill(-1)
                uvwco = data.addSharedArray('uvwco', [nrows, 3], float)
                # make dummy weight array if not 0
                if num_weights:
                    weights = data.addSharedArray('weigh', [num_weights] + list(obvis.shape), self.dh.wtype)
                else:
                    weights = np.zeros((1, 1, 1, 1), self.dh.wtype)

                rebinning.rebin_vis(obvis, obvis0, uvwco, uvw0,
                                      flag_arr, flag_arr0,
                                      weights, weights0, num_weights,
                                      subset.rebin_row_map, subset.rebin_chan_map)
#                import pdb; pdb.set_trace()
                del obvis0, uvw0
                # we'll need flag_arr0 and weights0 for load_models below so don't delete
                flagged = flag_arr != 0
            # else copy arrays to shm directly
            else:
                rebin_factor = 1
                # still need to adjust conjugate rows
                obvis0[subset.rebin_row_map<0] = obvis0[subset.rebin_row_map<0].conjugate()
                nrows = nrows0
                data['obvis'] = obvis0
                obvis = data['obvis']   # can't string assigmnent together: x = dict['key'] = y does not guarantee that x is dict['key']!!!
                data['flags'] = flag_arr0
                flag_arr = data['flags']
                data['uvwco'] = uvw0
                uvwco = data['uvwco']
                if num_weights:
                    data['weigh'] = weights0
                del obvis0, uvw0, weights0
                
            # normalize by amplitude, if needed
#            if self.dh.do_normalize_data:
#                dataabs = np.abs(obvis)
#                with np.errstate(divide='ignore'):
#                    obvis /= dataabs
#                    obvis[dataabs==0] = 0
#                if 'weigh' in data:
#                    data['weigh'] *= dataabs[np.newaxis, ...]
#                else:
#                    data['weigh'] = dataabs.reshape([1]+list(dataabs.shape))
                    
            # compute PA rotation angles, if needed
            if self.dh.parallactic_machine is not None:
                angles = self.dh.parallactic_machine.rotation_angles(subset.time_col)
                data.addSharedArray('pa', angles.shape, np.float64)
                data['pa'][:] = angles

            # The following either reads model visibilities from the measurement set, or uses an lsm
            # and Montblanc to simulate them. Data may need to be massaged to be compatible with
            # Montblanc's strict requirements.

            if load_model:
                model_shape = [len(self.dh.model_directions), len(self.dh.models)] + list(obvis.shape)
                loaded_models = {}
                movis = data.addSharedArray('movis', model_shape, self.dh.ctype)

                for imod, (dirmodels, _) in enumerate(self.dh.models):
                    # populate directions of this model
                    for idir, dirname in enumerate(self.dh.model_directions):
                        if dirname in dirmodels:
                            # loop over additive components
                            for model_source, cluster, subtract in dirmodels[dirname]:
                                subtract_str = " (-)" if subtract else ""
                                # see if data for this model is already loaded
                                if model_source in loaded_models:
                                    print("  reusing {}{} for model {} direction {}{}".format(model_source,
                                                                                                      "" if not cluster else (
                                                                                                          "()" if cluster == 'die' else "({})".format(
                                                                                                              cluster)),
                                                                                                      imod, idir, subtract_str), file=log(2))
                                    model = loaded_models[model_source][cluster]
                                # cluster of None signifies that this is a visibility column
                                elif cluster is None:
                                    if model_source is 1:
                                        print("  using 1.+0j for model {} direction {}{}".format(model_source,
                                                                                                         imod, idir, subtract_str), file=log(2))
                                        model = np.ones_like(obvis)
                                    else:
                                        print("  reading {} for model {} direction {}{}".format(model_source, imod,
                                                                                                        idir, subtract_str), file=log(2))
                                        model0 = self.dh.fetchslice(model_source, subset=table_subset)
                                        # sanity check (I've seen nulls coming out of wsclean...)
                                        invmodel = (~np.isfinite(model0))
                                        invmodel[..., (0, -1)] |= (model0[..., (0, -1)] == 0)
                                        invmodel &= (flag_arr0==0)
                                        num_inv = invmodel.sum()
                                        if num_inv:
                                            print("  {} ({:.2%}) model visibilities flagged as 0/inf/nan".format(
                                                num_inv, num_inv / float(invmodel.size)), file=log(0,"red"))
                                            flag_arr0[invmodel] |= FL.INVMODEL
                                        # now rebin (or conjugate)
                                        if self.dh.do_freq_rebin or self.dh.do_time_rebin:
                                            model = np.zeros_like(obvis)
                                            rebinning.rebin_model(model, model0, flag_arr0,
                                                                  subset.rebin_row_map, subset.rebin_chan_map)
#                                            import pdb; pdb.set_trace()
                                        else:
                                            model0[subset.rebin_row_map < 0] = model0[subset.rebin_row_map < 0].conjugate()
                                            model = model0
                                        model0 = None
                                        # apply rotation (*after* rebinning: subset.time_col is rebinned version!)
                                        if self.dh.parallactic_machine is not None:
                                            subset._angles = self.dh.parallactic_machine.rotation_angles(subset.time_col)
                                            model = self.dh.parallactic_machine.rotate(subset.time_col, model,
                                                                                        subset.antea, subset.anteb,
                                                                                        angles=subset._angles)
                                    loaded_models.setdefault(model_source, {})[None] = model
                                # else evaluate a Tigger model with Montblanc
                                elif TiggerSourceProvider is not None and isinstance(model_source, TiggerSourceProvider):
                                    model = subset.load_montblanc_models(uvwco, loaded_models, model_source, cluster, imod, idir)
                                    # montblanc applies the PA rotation matrix internally
                                elif DicoSourceProvider is not None and isinstance(model_source, DicoSourceProvider):
                                    
                                    if self.dh.ncorr == 4:
                                        model_type="cplx2x2"
                                    elif self.dh.ncorr == 2:
                                        model_type="cplxdiag"
                                    elif self.dh.ncorr == 1:
                                        model_type="cplxscalar"
                                    else:
                                        raise RuntimeError("Visibilities have correlations other than 4, 2 or 1. At present this is not supported")
                                    model = subset.load_ddfacet_models(uvwco, loaded_models, model_source, cluster, imod, idir, model_type)
                                    if self.dh.parallactic_machine is not None:
                                            #subset._angles = self.dh.parallactic_machine.rotation_angles(subset.time_col)
                                            subset._angles = data['pa'][:]
                                            model = self.dh.parallactic_machine.rotate(subset.time_col, model,
                                                                                       subset.antea, subset.anteb,
                                                                                       angles=subset._angles)
                                else:
                                    raise TypeError("Unknown cluster of type {0:s}".format(type(model_source)))
                                # finally, add model in at correct slot
                                if subtract:
                                    movis[idir, imod, ...] -= model
                                else:
                                    movis[idir, imod, ...] += model
                                del model

                # check for a null model (all directions)
                invmodel = (~np.isfinite(movis)).any(axis=(0,1))
                invmodel[...,(0,-1)] |= (movis[...,(0,-1)]==0).all(axis=(0,1))
                invmodel &= ~flagged

                ninv = invmodel.sum()
                if ninv:
#                    import pdb; pdb.set_trace()
                    flag_arr[invmodel] |= FL.INVMODEL
                    self.dh.flagcounts.setdefault("INVMODEL", 0)
                    self.dh.flagcounts["INVMODEL"] += ninv*rebin_factor
                    print("  {} ({:.2%}) visibilities flagged due to 0/inf/nan model".format(
                        ninv, ninv / float(flagged.size)), file=log(0, "red"))
                        
                # release memory (gc.collect() particularly important), as model visibilities are *THE* major user (especially
                # in the DD case)
                del loaded_models, flag_arr0
                import gc
                gc.collect()

            data.addSharedArray('covis', data['obvis'].shape, self.dh.ctype)
#            import pdb; pdb.set_trace()

            # Create a placeholder if using the Robust solver with save weights activated
            if self.dh.output_weight_column is not None:
                data.addSharedArray('outweights', data['obvis'].shape, self.dh.wtype)

        # Create a placeholder for the gain solutions
        data.addSubdict("solutions")

        return data

    def get_chunk_cubes(self, key, ctype=np.complex128, allocator=np.empty, flag_allocator=np.empty):
        """
        Produces the CubiCal data cubes corresponding to the specified key.

        Args:
            key (str):
                The label corresponding to the chunk of interest.
            ctype (type):
                Data type of complex arrays.
            allocator (callable):
                Function called to allocate array. Signature (shape,dtype)
            flag_allocator (callable):
                Function called to allocate flag-like arrays. Signature (shape,dtype)


        Returns:
            tuple:
                The data, model, flags and weights cubes for the given chunk key.
                Shapes are as follows:

                - data (np.ndarray):    [n_tim, n_fre, n_ant, n_ant, 2, 2]
                - model (np.ndarray):   [n_dir, n_mod, n_tim, n_fre, n_ant, n_ant, 2, 2]
                - flags (np.ndarray):   [n_tim, n_fre, n_ant, n_ant]
                - weights (np.ndarray): [n_mod, n_tim, n_fre, n_ant, n_ant, 2, 2] or None for no weighting

                n_mod refers to number of models simultaneously fitted.
        """
        rowchunk, freq0, freq1 = self._chunk_dict[key]

        subset, _ = self._ddid_data_dict[rowchunk.ddid]

        data = shared_dict.attach(subset.datadict)

        t_dim = self.dh.chunk_ntimes[rowchunk.tchunk]
        f_dim = freq1 - freq0
        freq_slice = slice(freq0, freq1)
        rows = rowchunk.rows
        nants = self.dh.nants

        flags_2x2 = subset._column_to_cube(data['flags'], t_dim, f_dim, rows, freq_slice,
                                         FL.dtype, FL.MISSING, allocator=allocator)
        flags = flag_allocator(flags_2x2.shape[:-2], flags_2x2.dtype)
        if self.ncorr == 4:
            np.bitwise_or.reduce(flags_2x2, axis=(-1, -2), out=flags)
        else:
            flags[:] = flags_2x2[..., 0, 0]
            flags |= flags_2x2[..., 1, 1]
        
        obs_arr = subset._column_to_cube(data['obvis'], t_dim, f_dim, rows, freq_slice, ctype,
                                       reqdims=6, allocator=allocator)
        if 'movis' in data:
            ### APPLY ROTATION HERE
            # @ oms this is wrong when mixing and matching predictors and very likely leeds
            # to doubly applying the PA model rotation.
            # if self.dh.rotate_model:
            #     model = data['movis']
            #     angles = data['pa'][rows]
            #     for idir in range(model.shape[0]):
            #         for imod in range(model.shape[1]):
            #             submod = model[idir, imod, rows, freq_slice]
            #             submod[:] = self.dh.parallactic_machine.rotate(subset.time_col[rows], submod,
            #                                                subset.antea[rows], subset.anteb[rows],
            #                                                angles=angles)

            mod_arr = subset._column_to_cube(data['movis'], t_dim, f_dim, rows, freq_slice, ctype,
                                           reqdims=8, allocator=allocator)
            # flag invalid model visibilities
            flags[(~np.isfinite(mod_arr[0, 0, ...])).any(axis=(-2, -1))] |= FL.INVALID
        else:
            mod_arr = None

        if 'weigh' in data:
            wgt_arr = subset._column_to_cube(data['weigh'], t_dim, f_dim, rows, freq_slice, self.dh.wtype,
                                           allocator=allocator)
            # wgt_arr = flag_allocator(wgt_2x2.shape[:-2], wgt_2x2.dtype)
            # np.mean(wgt_2x2, axis=(-1, -2), out=wgt_arr)
            # #            wgt_arr = np.sqrt(wgt_2x2.sum(axis=(-1,-2)))    # this is wrong
            wgt_arr[flags!=0, :, :] = 0
            # wgt_arr = wgt_arr.reshape([1, t_dim, f_dim, nants, nants])
        else:
            wgt_arr = None

        # # zero flagged entries in data and model. NB: this is now done in the solver instead
        # obs_arr[flagged, :, :] = 0
        # if mod_arr is not None:
        #     mod_arr[0, 0, flagged, :, :] = 0

        return obs_arr, mod_arr, flags, wgt_arr

    def set_chunk_cubes(self, cube, flag_cube, weight_cube, key, column='covis'):
        """
        Copies a visibility cube, and an optional flag cube, back to tile column.

        Args:
            cube (np.ndarray):
                Cube containing visibilities.
            flag_cube (np.ndarray):
                Cube containing flags.
            weight_cube (np.ndarray):
                Cube containing weights
            key (str):
                The label corresponding to the chunk of interest.
            column (str, optional):
                The column to which the cube must be copied.
        """
        rowchunk, freq0, freq1 = self._chunk_dict[key]
        subset, _ = self._ddid_data_dict[rowchunk.ddid]
        data = shared_dict.attach(subset.datadict)
        rows = rowchunk.rows
        freq_slice = slice(freq0, freq1)

        if cube is not None:
            data['updated'][0] = True
            subset._cube_to_column(data[column], cube, rows, freq_slice)

            ### APPLY DEROTATION HERE
            if self.dh.derotate_output:
                data[column][rows, freq_slice] = self.dh.parallactic_machine.derotate(subset.time_col[rows],
                                                               data[column][rows, freq_slice],
                                                               subset.antea[rows], subset.anteb[rows],
                                                               angles=data['pa'][rows])
        if flag_cube is not None:
            data['updated'][1] = True
            subset._cube_to_column(data['flags'], flag_cube, rows, freq_slice, flags=True)
        if weight_cube is not None:
           data['updated'][2] = True
           subset._cube_to_column(data['outweights'], weight_cube, rows, freq_slice)

    def create_solutions_chunk_dict(self, key):
        """
        Creates a shared dict for the given chunk in which to store gain solutions.

        Args:
            key (str):
                The label corresponding to the chunk of interest.

        Returns:
            :obj:`~cubical.tools.shared_dict.SharedDict`:
                Shared dictionary containing gain solutions.
        """

        data = shared_dict.attach(self._data_dict_name)
        sd = data['solutions'].addSubdict(key)

        return sd

    def iterate_solution_chunks(self):
        """
        Iterates over per-chunk solution dictionaries.

        Yields:
            tuple:
                A gain subdictionary and the time and frequency slices to which it corresponds:

                - Subdictionary (:obj:`~cubical.tools.shared_dict.SharedDict`))
                - Time slice (slice)
                - Frequency slice (slice)
        """

        data = shared_dict.attach(self._data_dict_name)
        soldict = data['solutions']
        for key in soldict.keys():
            yield soldict[key]

    def save(self, final=False, only_save=["output", "model", "weight", "flag", "bitflag"]):
        """
        Saves 'corrected' column, and any updated flags, back to MS.

        Args:
            final (bool, optional):
                If True, tells the MS handler that this is the final tile.
            only_save (list, optional):
                Only saves "output", "model", "weight" "flag" or "bitflag". This is useful for
                predicting
        """
        data0 = shared_dict.attach(self._data_dict_name)

        # insert columns first, if needed, and reopen MS
        added = False

        for subset in self._subsets:
            if subset.label is None:
                print("{}: saving MS rows {}~{}".format(self.label, self.first_row0, self.last_row0), file=log(0, "blue"))
                data = data0
            else:
                print("{}: saving MS rows {}~{}, {} ({} rows)".format(self.label, self.first_row0,
                                                                                          self.last_row0, subset.label,
                                                                                          len(subset.rows0)), file=log(0, "blue"))
                data = shared_dict.attach(subset.datadict)

            # insert output columns, if needed, and reopen MS if they were actually added
            if not added:
                if self.dh.output_column and data0['updated'][0]:
                    added = self.dh._add_column(self.dh.output_column)
                if self.dh.output_model_column and 'movis' in data:
                    added = self.dh._add_column(self.dh.output_model_column) or added
                if self.dh.output_weight_column and data0['updated'][2]:
                    added = self.dh._add_column(self.dh.output_weight_column, like_type='float') or added
                if added:
                    self.dh.reopen()
                added = True

            table_subset = self.dh.data.selectrows(subset.rows0)

            if self.dh.output_column and data0['updated'][0]:
                if ("output" in only_save):
                    covis = data['covis']
                    # if self.dh.parallactic_machine is not None:
                    #     covis = self.dh.parallactic_machine.derotate(subset.time_col, covis, subset.antea, subset.anteb,
                    #                                                  angles=subset._angles)
                    covis = subset.upsample(covis)
                    print("  writing {} column".format(self.dh.output_column), file=log)
                    self.dh.putslice(self.dh.output_column, covis, subset=table_subset)
                else:
                    print("  skipping {} column per user request".format(self.dh.output_column), file=log)
            subset._angles = None

            if self.dh.output_model_column and 'movis' in data:
                if ("model" in only_save):
                    # take first mode, and sum over directions if needed
                    model = data['movis'][:, 0]
                    if model.shape[0] == 1:
                        model = model.reshape(model.shape[1:])
                    else:
                        model = model.sum(axis=0)
                    model = subset.upsample(model)
                    print("  writing {} column".format(self.dh.output_model_column), file=log)
                    self.dh.putslice(self.dh.output_model_column, model, subset=table_subset)
                else:
                    print("  skipping {} column per user request".format(self.dh.output_model_column), file=log)
            #writing outputs weights if any
            if self.dh.output_weight_column and data0['updated'][2]:
                if ("weight" in only_save):
                    outweights = subset.upsample(data['outweights'])
                    print("  writing {} weight column".format(self.dh.output_weight_column), file=log)
                    self.dh.putslice(self.dh.output_weight_column, outweights, subset=table_subset)
                else:
                    print("  skipping {} weight column per user request".format(self.dh.output_weight_column), file=log)
            # write flags if (a) solver has generated flags, and we're saving them, (b) always, if auto-filling BITFLAG column
            #
            flag_col = None     # if not None, FLAG/FLAG_ROW will be saved
            bflag_col = None    # if not None, BITFLAG/BITFLAG_ROW will be saved

            if data0['updated'][1]:
                # count new flags
                newflags = subset.upsample(data['flags'] & ~(FL.PRIOR | FL.SKIPSOL) != 0)
                nfl = newflags.sum()
                # add to stats
                self.dh.flagcounts['NEW'] += nfl
                ratio = nfl / float(newflags.size)

                # write to BITFLAG, if asked to
                if self.dh._save_bitflag:
                    # clear bitflag column first
                    self.bflagcol &= ~self.dh._save_bitflag
                    self.bflagcol[newflags] |= self.dh._save_bitflag
                    bflag_col = True
                    if self.dh._save_flags:
                        print("  {:.2%} visibilities flagged by solver: saving to BITFLAG and FLAG columns".format(ratio), file=log)
                        flag_col = self.bflagcol != 0
                    else:
                        print("  {:.2%} visibilities flagged by solver: saving to BITFLAG column only".format(ratio), file=log)

                # else write to FLAG/FLAG_ROW only, if asked to
                elif self.dh._save_flags:
                    print("  {:.2%} visibilities flagged by solver: saving to FLAG column".format(ratio), file=log)
                    self._flagcol[newflags] = True
                    flag_col = self._flagcol

                # else just message
                else:
                    print("  {:.2%} visibilities flagged by solver, but we're not saving flags".format(ratio), file=log)
            else:
                 print("  no solver flags were generated", file=log)
                 # bitflag still needs to be cleared though, if we're writing to it
                 if self.dh._save_bitflag:
                     self.bflagcol &= ~self.dh._save_bitflag
                     bflag_col = True
                     if self.dh._save_flags:
                         print("  no visibilities flagged by solver: saving to BITFLAG and FLAG columns", file=log)
                         flag_col = self.bflagcol != 0
                     else:
                         print("  no visibilities flagged by solver: saving to BITFLAG column only", file=log)

            if self.dh._save_flags_apply:
                prior_flags = subset.upsample((data['flags'] & FL.PRIOR) != 0)
                if flag_col is None:
                    flag_col = prior_flags
                else:
                    flag_col |= prior_flags
                ratio = prior_flags.sum() / float(prior_flags.size)
                print("  also transferring {:.2%} input flags (--flags-save-legacy apply)".format(ratio), file=log)
                flag_col[:] = np.logical_or.reduce(axis=-2)[:,:,np.newaxis]

            # now figure out what to write
            # this is set if BITFLAG/BITFLAG_ROW is to be written out
            if bflag_col is not None:
                if ("bitflag" in only_save):
                    self.bflagcol[:] = np.bitwise_or.reduce(self.bflagcol, axis=2)[:,:,np.newaxis]
                    self.dh.putslice("BITFLAG", self.bflagcol, subset=table_subset)
                    totflags = (self.bflagcol != 0).sum()
                    self.dh.flagcounts['OUT'] += totflags
                    print("  updated BITFLAG column ({:.2%} visibilities flagged)".format(totflags / float(self.bflagcol.size)), file=log)
                    self.bflagrow = np.bitwise_and.reduce(self.bflagcol, axis=(-1, -2))
                    table_subset.putcol("BITFLAG_ROW", self.bflagrow)
                    print("  updated BITFLAG_ROW column ({:.2%} rows flagged)".format(
                        (self.bflagrow!=0).sum()/float(self.bflagrow.size)), file=log)
                else:
                    totflags = (self.bflagcol != 0).sum()
                    print("  skipping BITFLAG column per user request ({:.2%} visibilities would have been flagged otherwise)".format(totflags / float(self.bflagcol.size)), file=log)
                    print("  skipping BITFLAG column per user request ({:.2%} visibilities would have been flagged otherwise)".format(totflags / float(self.bflagcol.size)), file=log)

            #prevents memory leak by clearing
            self.bflagcol = self.bflagrow = None

            # this is set if FLAG/FLAG_ROW is to be written out
            if flag_col is not None:
                if ("flag" in only_save):
                    self.dh.putslice("FLAG", flag_col, subset=table_subset)
                    totflags = flag_col.sum()
                    if bflag_col is None:                  # only count if not counted above
                        self.dh.flagcounts['OUT'] += totflags
                    print("  updated FLAG column ({:.2%} visibilities flagged)".format(totflags / float(flag_col.size)), file=log)
                    flag_row = flag_col.all(axis=(-1, -2))
                    table_subset.putcol("FLAG_ROW", flag_row)
                    print("  updated FLAG_ROW column ({:.2%} rows flagged)".format(flag_row.sum() / float(flag_row.size)), file=log)
                else:
                    totflags = flag_col.sum()
                    flag_row = flag_col.all(axis=(-1, -2))
                    print("  skipping FLAG column per user request ({:.2%} visibilities would have been flagged otherwise)".format(totflags / float(flag_col.size)), file=log)
                    print("  skipping FLAG_ROW column per user request ({:.2%} rows would have been flagged otherwise)".format(flag_row.sum() / float(flag_row.size)), file=log)
            if final:
                self.dh.finalize()
                self.dh.unlock()

    def release(self, final=False):
        """ Releases the shared memory data dicts. """

        data = shared_dict.attach(self._data_dict_name)
        data.delete()
        for subset in self._subsets:
            if subset.label is not None:
                data = shared_dict.attach(subset.datadict)
                data.delete()
        if final:
            try:
                from cubical.degridder.DDFacetSim import cleanup_degridders
            except ImportError as e:
                def cleanup_degridders(): pass
            cleanup_degridders()


<|MERGE_RESOLUTION|>--- conflicted
+++ resolved
@@ -641,16 +641,13 @@
             flagcol = table_subset.getcol("FLAG")
             flagrow = table_subset.getcol("FLAG_ROW")
             # flag all four corrs
-<<<<<<< HEAD
-            flagcol0 = flagcol.copy()
-            flagcol[:] = np.logical_or.reduce(flagcol, axis=-1)[:,:,np.newaxis]
-=======
+
             num_fl0 = flagcol.sum()
             flagcol[:] = np.logical_or.reduce(flagcol, axis=-1)[:,:,np.newaxis]
             if flagcol.sum() != num_fl0:
                 table_subset.putcol("FLAG", flagcol)
                 print("    {}: some flags were expanded to all correlations".format(self.label), file=log(1))
->>>>>>> f6dcdbf6
+
 
             bflagcol = np.zeros(flagcol.shape, np.int32)
             bflagrow = np.zeros(flagrow.shape, np.int32)

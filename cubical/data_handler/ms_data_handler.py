# CubiCal: a radio interferometric calibration suite
# (c) 2017 Rhodes University & Jonathan S. Kenyon
# http://github.com/ratt-ru/CubiCal
# This code is distributed under the terms of GPLv2, see LICENSE.md for details
import numpy as np
from collections import OrderedDict
import pyrap.tables as pt
import cPickle
import re
import traceback
import math
import os.path
import itertools
import logging

import cubical.flagging as flagging

from cubical import data_handler
from cubical.data_handler import Metadata

from cubical.data_handler.ms_tile import RowChunk, MSTile

from cubical.tools import logger, ModColor
from cubical.machines.parallactic_machine import parallactic_machine
log = logger.getLogger("data_handler")


def _divide_up(n, k):
    """For two integers n and k, returns ceil(n/k)"""
    return n//k + (1 if n%k else 0)

def _parse_slice(arg, what="slice"):
    """
    Helper function. Parses an string argument into a slice.  
    Supports e.g. "5~7" (inclusive range), "5:8" (pythonic range). An optional ":STEP" may be added

    Args:
        arg (str):
            Raw range expression.
        what (str):
            How to refer to the slice in error messages. Default is "slice"

    Returns:
        slice:
            Slice object.

    Raises:
        TypeError:
            If the type of arg is not understood. 
        ValueError:
            If the slice cannot be parsed.
    """
    if not arg:
        return slice(None)
    elif type(arg) is not str:
        raise TypeError("can't parse argument of type '{}' as a {}".format(type(arg), what))
    arg = arg.strip()
    m1 = re.match("(\d*)~(\d*)(:(\d+))?$", arg)
    m2 = re.match("(\d*):(\d*)(:(\d+))?$", arg)
    if m1:
        i0, i1, i2 = [ int(x) if x else None for x in m1.group(1),m1.group(2),m1.group(4) ]
        if i1 is not None:
            i1 += 1
    elif m2:
        i0, i1, i2 = [ int(x) if x else None for x in m2.group(1),m2.group(2),m2.group(4) ]
    else:
        raise ValueError("can't parse '{}' as a {}".format(arg, what))
    return slice(i0,i1,i2)


def _parse_range(arg, nmax):
    """
    Helper function. Parses an argument into a list of numbers. Nmax is max number.
    Supports e.g. 5, "5", "5~7" (inclusive range), "5:8" (pythonic range), "5,6,7" (list).

    Args:
        arg (int or tuple or list or str):
            Raw range expression.
        nmax (int):
            Maximum possible range.

    Returns:
        list:
            Range of numbers.

    Raises:
        TypeError:
            If the type of arg is not understood. 
        ValueError:
            If the range cannot be parsed.
    """

    fullrange = range(nmax)

    if arg is None:
        return fullrange
    elif type(arg) is int:
        return [arg]
    elif type(arg) is tuple:
        return list(arg)
    elif type(arg) is list:
        return arg
    elif type(arg) is not str:
        raise TypeError("can't parse argument of type '%s' as a range or slice"%type(arg))
    arg = arg.strip()

    if re.match("\d+$", arg):
        return [ int(arg) ]
    elif "," in arg:
        return map(int,','.split(arg))

    return fullrange[_parse_slice(arg, "range or slice")]

_prefixes = dict(m=1e-3, k=1e+3, M=1e+6, G=1e+9, T=1e+12)

def _parse_bin(binspec, units, default_int=None, default_float=None, kind='bin'):
    """
    Parses a bin specification of the form N or "Xunit"
    Returns tuple of N,X where either N or X is set from
    the specification, and the other one is default.
    """
    if not binspec:
        return default_int, default_float
    elif type(binspec) is int:
        return binspec, default_float
    elif type(binspec) is str:
        for unit, multiplier in units.items():
            if binspec.endswith(unit) and len(binspec) > len(unit):
                xval = binspec[:-len(unit)]
                if xval[-1] in _prefixes:
                    multiplier *= _prefixes[xval[-1]]
                    xval = xval[:-1]
                try:
                    return default_int, float(xval)*multiplier
                except:
                    raise ValueError("invalid {} specification '{}'".format(kind, binspec))
    raise ValueError("invalid {} specification '{}'".format(kind, binspec))


def _parse_timespec(timespec, default_int=None, default_float=None):
    return _parse_bin(timespec, dict(s=1, m=60, h=3600),
                      default_int, default_float, "time")

def _parse_freqspec(freqspec, default_int=None, default_float=None):
    return _parse_bin(freqspec, dict(Hz=1),
                      default_int, default_float, "frequency")


class MSDataHandler:
    """ Main data handler. Interfaces with the measurement set. """

    def __init__(self, ms_name, data_column, output_column=None, output_model_column=None,
                 output_weight_column=None, reinit_output_column=False,
                 taql=None, fid=None, ddid=None, channels=None,
                 diag=False,
                 beam_pattern=None, beam_l_axis=None, beam_m_axis=None,
                 active_subset=None, min_baseline=0, max_baseline=0,
                 chunk_freq=None, rebin_freq=None,
                 do_load_CASA_kwtables=True,
                 feed_rotate_model="auto",
                 pa_rotate_model=True,
                 pa_rotate_montblanc=True,
                 derotate_output=True):
        """
        Initialises a DataHandler object.

        Args:
            ms_name (str):
                Name of measeurement set.
            data_colum (str):
                Name of the input observed data column.
            sm_name (str):
                Name of sky model.
            model_column (str):
                Name of input model column.
            output_column (str or None, optional):
                Name of output column if specified, else None.
            output_column (str or None, optional):
                Name of output model column if specified, else None.
            taql (str):
                Additional TAQL query for data selection.
            fid (int or None, optional):
                Field identifier if specified, else None.
            ddid (int, list or None, optional):
                Data descriptor identifer/s if specified, else None.
            flagopts (dict, optional):
                Flagging options.
            diag (bool)
                If True, only the diagonal correlations are read in
            ddes (bool, optional):
                If True, use direction dependent simulation.
            weight_column (str or None, optional):
                Name of input weight column if specified, else None.
            beam_pattern (str or None, optional):
                Pattern for reading beam files if specified, else None.
            beam_l_axis (str or None, optional):
                Corresponding axis in fits beam, else None.
            beam_m_axis (str or None, optional):
                Corresponding axis in fits beam, else None.
            mb_opts (dict or None):
                Dictionary of Montblanc options if specified, else None.
            rebin_time (int):
                Average specified number of timeslots together on-the-fly
            rebin_freq (int):
                Average specified number of channels together on-the-fly
            do_load_CASA_kwtables
                Should load CASA MS MEMO 229 keyword tables (optional). If not loaded
                no CASA-style gaintables can be produced.
            feed_rotate_model
                Rotate sky model (either lsm or MODEL_DATA) to a receptor angle
            pa_rotate_model
                Rotate sky model (either lsm or MODEL_DATA) to take P.A. into account
            pa_rotate_monblanc
                Rotate Montblanc sky model to take P.A. into account, overrides pa_rotate_model setting,
                or use None to follow the setting
            derotate_output
                Derotate corrected data after calibration
        Raises:
            RuntimeError:
                If Montblanc cannot be imported but simulation is required.
            ValueError:
                If selection from MS returns no rows.
        """

        self.ms_name = ms_name
        self.beam_pattern = beam_pattern
        self.beam_l_axis = beam_l_axis
        self.beam_m_axis = beam_m_axis

        self.fid = fid if fid is not None else 0

        print>>log, ModColor.Str("reading MS %s"%self.ms_name, col="green")

        self.ms = pt.table(self.ms_name, readonly=False, ack=False)
        self.data = None

        #print>>log, "  sorting MS by TIME column"
        #self.ms = self.ms.sort("TIME")

        _anttab = pt.table(self.ms_name + "::ANTENNA", ack=False)
        _fldtab = pt.table(self.ms_name + "::FIELD", ack=False)
        _spwtab = pt.table(self.ms_name + "::SPECTRAL_WINDOW", ack=False)
        _poltab = pt.table(self.ms_name + "::POLARIZATION", ack=False)
        _ddesctab = pt.table(self.ms_name + "::DATA_DESCRIPTION", ack=False)
        _obstab = pt.table(self.ms_name + "::OBSERVATION", ack=False)
        _feedtab = pt.table(self.ms_name + "::FEED", ack=False)

        self.metadata = Metadata()

        self.ctype = np.complex64   # MS complex data type
        self.wtype = np.float32     # MS weights type
        self.nmscorrs = _poltab.getcol("NUM_CORR")[0]
        if self.nmscorrs == 4 and diag:
            self._corr_4to2 = True
            self.ncorr = 2
            self._corr_slice = (0,3)
        elif self.nmscorrs in (2,4):
            self.ncorr = self.nmscorrs
            self._corr_4to2 = False
            self._corr_slice = slice(None)
        else:
            raise RuntimeError("MS with {} correlations not (yet) supported".format(self.nmscorrs))
        self.diag = diag
        self.nants = self.metadata.num_antennas = _anttab.nrows()
        self.metadata.num_baselines = self.nants*(self.nants-1)/2
        self.metadata.num_corrs  = self.ncorr

        antnames = _anttab.getcol("NAME")
        antpos = _anttab.getcol("POSITION")
        # strip common prefix from antenna names to make short antenna names
        minlength = min([len(name) for name in antnames])
        prefix_length = 0
        while prefix_length < minlength and len(set([name[:prefix_length+1] for name in antnames])) == 1:
            prefix_length += 1

        self.metadata.antenna_name = antnames
        self.metadata.antenna_name_short = antnames_short = [name[prefix_length:] for name in antnames]
        self.metadata.antenna_name_prefix = antnames[0][:prefix_length]

        self.metadata.baseline_name = { (p,q): "{}-{}".format(antnames[p], antnames_short[q])
                                        for p in xrange(self.nants) for q in xrange(p+1, self.nants)}
        self.metadata.baseline_length = { (p,q): math.sqrt(((antpos[p]-antpos[q])**2).sum())
                                        for p in xrange(self.nants) for q in xrange(p+1, self.nants)}

        if do_load_CASA_kwtables:
            # antenna fields to be used when writing gain tables
            anttabcols = ["OFFSET", "POSITION", "TYPE",
                          "DISH_DIAMETER", "FLAG_ROW", "MOUNT", "NAME",
                          "STATION"]
            assert set(anttabcols) <= set(
                _anttab.colnames()), "Measurement set conformance error - keyword table ANTENNA incomplete. Perhaps disable --out-casa-gaintables or check your MS!"
            self._anttabcols = {t: _anttab.getcol(t) if _anttab.iscelldefined(t, 0) else np.array([]) for t in
                                anttabcols}

            # field information to be used when writing gain tables
            fldtabcols = ["DELAY_DIR", "PHASE_DIR", "REFERENCE_DIR",
                          "CODE", "FLAG_ROW", "NAME", "NUM_POLY",
                          "SOURCE_ID", "TIME"]
            assert set(fldtabcols) <= set(
                _fldtab.colnames()), "Measurement set conformance error - keyword table FIELD incomplete. Perhaps disable --out-casa-gaintables or check your MS!"
            self._fldtabcols = {t: _fldtab.getcol(t) if _fldtab.iscelldefined(t, 0) else np.array([]) for t in
                                fldtabcols}

            # spw information to be used when writing gain tables
            spwtabcols = ["MEAS_FREQ_REF", "CHAN_FREQ", "REF_FREQUENCY",
                          "CHAN_WIDTH", "EFFECTIVE_BW", "RESOLUTION",
                          "FLAG_ROW", "FREQ_GROUP", "FREQ_GROUP_NAME",
                          "IF_CONV_CHAIN", "NAME", "NET_SIDEBAND",
                          "NUM_CHAN", "TOTAL_BANDWIDTH"]

            assert set(spwtabcols) <= set(
                _spwtab.colnames()), "Measurement set conformance error - keyword table SPECTRAL_WINDOW incomplete. Perhaps disable --out-casa-gaintables or check your MS!"
            self._spwtabcols = {t: _spwtab.getcol(t) for t in spwtabcols}

            # read observation details
            obstabcols = ["TIME_RANGE", "LOG", "SCHEDULE", "FLAG_ROW",
                          "OBSERVER", "PROJECT", "RELEASE_DATE", "SCHEDULE_TYPE",
                          "TELESCOPE_NAME"]
            assert set(obstabcols) <= set(
                _obstab.colnames()), "Measurement set conformance error - keyword table OBSERVATION incomplete. Perhaps disable --out-casa-gaintables or check your MS!"
            self._obstabcols = {t: _obstab.getcol(t) if _obstab.iscelldefined(t, 0) else np.array([]) for t in
                                obstabcols}

        self.antpos   = _anttab.getcol("POSITION")
        self.antnames = _anttab.getcol("NAME")
        self.phadir  = _fldtab.getcol("PHASE_DIR", startrow=self.fid, nrow=1)[0][0]
        self.metadata.ra0, self.metadata.dec0 = self.phadir
        self._poltype = np.unique(_feedtab.getcol('POLARIZATION_TYPE')['array'])

        if np.any([pol in self._poltype for pol in ['L','l','R','r']]):
            self._poltype = "circular"
            self.feeds = self.metadata.feeds = "rl"
        elif np.any([pol in self._poltype for pol in ['X','x','Y','y']]):
            self._poltype = "linear"
            self.feeds = self.metadata.feeds = "xy"
        else:
            raise TypeError("unsupported POLARIZATION_TYPE {}. Terminating.".format(self._poltype))

        # print some info on MS layout
        print>>log,"  detected {} ({}) feeds".format(self._poltype, self.feeds)
        print>>log,"  fields are "+", ".join(["{}{}: {}".format('*' if i==fid else "",i,name) for i, name in enumerate(_fldtab.getcol("NAME"))])

        # get list of channel frequencies (this may have varying sizes)
        self._spw_chanfreqs = [ _spwtab.getcell("CHAN_FREQ", i) for i in xrange(_spwtab.nrows()) ]
        self._spw_chanwidth = [ _spwtab.getcell("CHAN_WIDTH", i) for i in xrange(_spwtab.nrows()) ]
        print>>log,"  MS contains {} spectral windows".format(len(self._spw_chanfreqs))

        # figure out DDID range
        self._num_total_ddids = _ddesctab.nrows()
        self._ddids = _parse_range(ddid, self._num_total_ddids)
        if not self._ddids:
            raise ValueError("'ddid' did not select any valid DDIDs".format(ddid))

        # figure out channel slices per DDID
        self._channel_slice = _parse_slice(channels)
        # form up blc/trc/incr arguments for getcolslice() and putcolslice()
        if self._channel_slice != slice(None):
            print>> log, "  applying a channel selection of {}".format(channels)
            chan0 = self._channel_slice.start if self._channel_slice.start is not None else 0
            chan1 = self._channel_slice.stop - 1 if self._channel_slice.stop is not None else -1
            self._ms_blc = (chan0, 0)
            self._ms_trc = (chan1, self.ncorr - 1)
            self._ms_incr = (1, 3) if self._corr_4to2 else (1, 1)
        elif self._corr_4to2:
            self._ms_blc = (0, 0)
            self._ms_trc = (-1, 3)
            self._ms_incr = (1, 3)
        else:
            self._ms_trc = self._ms_blc = self._ms_incr = None  # tells fetchslice that no slicing is done

        # get channel information per SPW
        self._ddid_spw = _ddesctab.getcol("SPECTRAL_WINDOW_ID")

        # now compute binning/chunking for each DDID
        chunk_chans, chunk_hz = _parse_freqspec(chunk_freq, 1<<31, 1e+99)
        print>>log,"  max freq chunk size is {} channels and/or {} MHz".format(
            '--' if chunk_chans == 1<<31 else chunk_chans,
            '--' if chunk_hz == 1e+99 else chunk_hz*1e-6)
        rebin_chans, rebin_hz = _parse_freqspec(rebin_freq, 1, None)
        if rebin_hz is not None:
            print>>log, "  rebinning into {} MHz channels".format(rebin_hz*1e-6)
        elif rebin_chans > 1:
            print>>log,"  rebinning by {} channels".format(rebin_chans)

        # per DDID:
        self.rebin_chan_maps = {}   # map from raw channel to rebinned channel
        self.chanfreqs = {}         # vector of rebinned channel centres
        self.chanwidth = {}         # vector of rebinned channel widths
        self.freqchunks = {}        # vector of first (rebinned) channel in each chunk
        self._nchan0_orig = {}       # map from DDID to original channel size -- needed to init new columns

        for ddid in self._ddids:
            chanfreqs0 = self._spw_chanfreqs[self._ddid_spw[ddid]]
            nchan0_orig = self._nchan0_orig[ddid] = len(chanfreqs0)
            chanfreqs0 = chanfreqs0[self._channel_slice]
            chanwidth0 = self._spw_chanwidth[self._ddid_spw[ddid]][self._channel_slice]
            nchan0 = len(chanfreqs0)

            rebin_chan_map = self.rebin_chan_maps[ddid] = np.zeros(nchan0, np.int64)

            # this is a list of channels at which freq chunks start
            freqchunk_chan0 = []

            # start of current chunk
            chunk_start_chan0, chunk_start_freq0 = -(1<<31), 0
            # rebinned channel edges
            chan_edges = {}
            rebinning = False
            # current output (rebinned) channel
            chan = bin_start_chan0 = -1
            bin_start_freq0 = 0

            for chan0, (freq0, width0) in enumerate(zip(chanfreqs0, chanwidth0)):
                # start new chunk if hit boundary
                if (chan0-chunk_start_chan0) >= chunk_chans or (chunk_hz and abs(freq0-chunk_start_freq0) >= chunk_hz):
                    freqchunk_chan0.append(chan0)
                    chunk_start_chan0 = chan0
                    chunk_start_freq0 = freq0
                    # start new bin
                    chan += 1
                    bin_start_chan0, bin_start_freq0 = chan0, freq0
                # work out output channel number based on rebinning factor
                if rebin_hz is None:
                    if chan0 - bin_start_chan0 >= rebin_chans:
                        chan += 1
                        bin_start_chan0, bin_start_freq0 = chan0, freq0
                else:
                    if abs(freq0 - bin_start_freq0) >= rebin_hz:
                        chan += 1
                        bin_start_chan0, bin_start_freq0 = chan0, freq0
                rebin_chan_map[chan0] = chan
                if chan0 != chan:
                    rebinning = True
                # update rebinned edges
                fmin, fmax = chan_edges.get(chan, (1e+99,-1e+99))
                chan_edges[chan] = min(fmin, freq0 - width0/2), max(fmax, freq0 + width0/2)

            if rebinning:
                # make lists of rebinned channel centres and widths
                nchan = chan+1
                chanfreqs = self.chanfreqs[ddid] = np.empty(nchan, float)
                chanwidth = self.chanwidth[ddid] = np.empty(nchan, float)
                for chan in xrange(nchan):
                    fmin, fmax = chan_edges.get(chan)
                    chanfreqs[chan] = (fmin+fmax)/2
                    chanwidth[chan] = (fmax-fmin)
                self.freqchunks[ddid] = freqchunks = [rebin_chan_map[chan0] for chan0 in freqchunk_chan0]
                print>>log(0),"  DDID {}: {}/{} selected channels will be rebinned into {} channels".format(
                    ddid, nchan0, nchan0_orig, nchan)
                print>>log(1),"    rebinned channel freqs (MHz): {}".format(
                    " ".join([str(x*1e-6) for x in chanfreqs]))
                print>>log(1),"    rebinned channel widths (MHz): {}".format(
                    " ".join([str(x*1e-6) for x in chanwidth]))
            else:
                nchan = nchan0
                self.chanfreqs[ddid] = chanfreqs0
                self.chanwidth[ddid] = chanwidth0
                self.freqchunks[ddid] = freqchunks = freqchunk_chan0
                self.rebin_chan_maps[ddid] = None
                print>>log(0),"  DDID {}: {}/{} channels selected".format(ddid, nchan0, nchan0_orig)

            print>>log(0),"    found {} frequency chunks: {}".format(len(freqchunks),
                            " ".join([str(ch) for ch in freqchunks + [nchan]]))

        # now accumulate list of all frequencies, and also see if selected DDIDs have a uniform rebinning and chunking map
        all_freqs = set(self.chanfreqs[self._ddids[0]])
        self.do_freq_rebin = any([m is not None for m in self.rebin_chan_maps.values()])
        self._ddids_unequal = False
        ddid0_map = self.rebin_chan_maps[self._ddids[0]]
        for ddid in self._ddids[1:]:
            map1 = self.rebin_chan_maps[ddid]
            if ddid0_map is None and map1 is None:
                continue
            if (ddid0_map is None and map1 is not None) or (ddid0_map is not None and map1 is None) or \
                    len(ddid0_map) != len(map1) or (ddid0_map!=map1).any():
                self._ddids_unequal = True
            all_freqs.update(self.chanfreqs[ddid])

        if self._ddids_unequal:
            print>>log(0,"red"),"Selected DDIDs have differing channel structure. Processing may be less efficient."


        # TODO: this assumes DDIDs are ordered in frequency. Exotic cases where this is not?
        self.all_freqs = np.fromiter(itertools.chain(*[list(self.chanfreqs[ddid]) for ddid in self._ddids]), float)

        deltafreq = self.all_freqs[1:] - self.all_freqs[:-1]
        if not (deltafreq<0).all() and not (deltafreq>0).all():
            raise RuntimeError("The selected DDID/frequencies in this MS are not laid out monotonically. This is currently not supported.")

        # make index of DDID -> ordinal number within DDID selection
        self._ddid_index = { d: num for num,d in enumerate(self._ddids) }

        # make index of DDID -> first channel representing that DDID in allfreqs
        first_chan = np.cumsum([[len(self.chanfreqs[ddid]) for ddid in self._ddids]])
        first_chan -= len(self.chanfreqs[self._ddids[0]])
        self.ddid_first_chan = {ddid:first_chan[num] for num,ddid in enumerate(self._ddids)}

        print>>log(1),"   overall frequency space (MHz): {}".format(" ".join([str(f*1e-6) for f in self.all_freqs]))
        print>>log(1),"   DDIDs start at channels: {}".format(" ".join([str(ch) for ch in self.ddid_first_chan]))


        # use TaQL to select subset
        self.taql = self.build_taql(taql, fid, self._ddids)

        # reopen ms, sort, apply TaQL query
        self.reopen()

        if self.taql:
            print>> log, "  applying TAQL query '%s' (%d/%d rows selected)" % (self.taql,
                                                                             self.data.nrows(), self.ms.nrows())

        if active_subset:
            subset = self.data.query(active_subset)
            self.active_row_numbers = np.array(subset.rownumbers(self.data))
            self.inactive_rows = np.zeros(self.data.nrow(), True)
            self.inactive_rows[self.active_row_numbers] = False
            print>> log, "  applying TAQL query '%s' for solvable subset (%d/%d rows)" % (active_subset,
                                                            subset.nrows(), self.data.nrows())
        else:
            self.active_row_numbers = self.inactive_rows = None
        self.min_baseline, self.max_baseline = min_baseline, max_baseline

        self.nrows = self.data.nrows()

        self._datashape = {ddid: (self.nrows, len(freqs), self.ncorr) for ddid, freqs in self.chanfreqs.items()}

        if not self.nrows:
            raise ValueError("MS selection returns no rows")

        self.time_col = self.fetch("TIME")
        self.uniq_times = np.unique(self.time_col)
        self.ntime = len(self.uniq_times)

        print>>log,"  %d antennas, %d rows, %d/%d DDIDs, %d timeslots, %d corrs %s" % (self.nants,
                    self.nrows, len(self._ddids), self._num_total_ddids, self.ntime,
                    self.nmscorrs, "(using diag only)" if self._corr_4to2 else "")
        print>>log,"  DDID central frequencies are at {} GHz".format(
                " ".join(["%.2f"%(self.chanfreqs[d][len(self.chanfreqs[d])//2]*1e-9) for d in self._ddids]))
        if self.do_freq_rebin and (output_column or output_model_column):
            print>>log(0, "red"),"WARNING: output columns will be upsampled from frequency-binned data!"
        self.nddid = len(self._ddids)

        self.data_column = data_column
        self.output_column = output_column
        self.output_model_column = output_model_column
        self.output_weight_column = output_weight_column
        if reinit_output_column:
            reinit_columns = [col for col in [output_column, output_model_column]
                               if col and col in self.ms.colnames()]
            if reinit_columns:
                print>>log(0),"reinitializing output column(s) {}".format(" ".join(reinit_columns))
                self.ms.removecols(reinit_columns)
                for col in reinit_columns:
                    self._add_column(col)
                if output_weight_column is not None:
                    print>>log(0),"reinitializing output weight column {}".format(output_weight_column)
                    try:
                        self.ms.removecols(output_weight_column) #Just remove column will be added later
                    except:
                        print>>log(0),"No output weight column {}, will just proceed".format(output_weight_column)
                        self._add_column(output_weight_column, like_type='float')

                self.reopen()

        self.gain_dict = {}

        # figure out feed rotation
        if feed_rotate_model == "auto":
            feed_angles = _feedtab.getcol('RECEPTOR_ANGLE')
            feed_rotate_model = (feed_angles !=0 ).any()
        elif not feed_rotate_model:
            feed_angles = np.zeros((self.nants, 2), float)
        elif isinstance(feed_rotate_model, (float,int)):
            feed_angles = np.full((self.nants, 2), feed_rotate_model*math.pi/180)
            feed_rotate_model = True

        # figure out PA rotation
        self.rotate_model = pa_rotate_model or feed_rotate_model

        self.derotate_output = derotate_output if derotate_output is not None else self.rotate_model
        self.pa_rotate_montblanc = pa_rotate_montblanc if pa_rotate_montblanc is not None else pa_rotate_model

        print>>log(0),"Input model feed rotation {}abled, PA rotation {}abled".format(
                        "en" if feed_rotate_model else "dis", "en" if pa_rotate_model else "dis")
        if feed_rotate_model:
           print>>log(1),"  feed angles (deg) are {}".format(", ".join(["{:.1f} {:.1f}".format(*fa) for fa in feed_angles*180/math.pi]))
        print>>log(0),"Output visibilities derotation {}abled".format(
                        "en" if self.derotate_output else "dis")

        if self.rotate_model or self.derotate_output:
            self.parallactic_machine = parallactic_machine(antnames,
                                                           antpos,
                                                           feed_basis=self._poltype,
                                                           feed_angles=feed_angles,
                                                           enable_rotation=self.rotate_model,
                                                           enable_pa=pa_rotate_model,
                                                           enable_derotation=self.derotate_output,
                                                           field_centre=tuple(np.rad2deg(self.phadir)))
        else:
            self.parallactic_machine = None
        pass

    def init_models(self, models, weights, fill_offdiag_weights=False, mb_opts={}, use_ddes=False):
        """Parses the model list and initializes internal structures"""

        # ensure we have as many weights as models
        self.has_weights = weights is not None
        if weights is None:
            weights = [None] * len(models)
        elif len(weights) == 1:
            weights = weights*len(models)
        elif len(weights) != len(models):
            raise ValueError,"need as many sets of weights as there are models"

        self.fill_offdiag_weights = fill_offdiag_weights
        self.use_montblanc = False    # will be set to true if Montblanc is invoked
        self.models = []
        self.model_directions = set() # keeps track of directions in Tigger models
        global montblanc
        montblanc = None

        for imodel, (model, weight_col) in enumerate(zip(models, weights)):
            # list of per-direction models
            dirmodels = {}
            self.models.append((dirmodels, weight_col))
            for idir, dirmodel in enumerate(model.split(":")):
                if not dirmodel:
                    continue
                idirtag = " dir{}".format(idir if use_ddes else 0)
                # split component list at +/- signs
                components = re.split("(\\+-|\\+)", dirmodel.rstrip("+-"))  # this list will be 'comp1', '+', 'comp2', etc.
                # insert leading "+" if missing
                if components[0] != "+" and components[0] != '+-':
                    components.insert(0, "+")
                for sign, component in zip(components[::2], components[1::2]):
                    subtract = sign == '+-'
                    # special case: "1" means unity visibilities
                    if component == "1":
                        dirmodels.setdefault(idirtag, []).append((1, None, subtract))
                    # else check for an LSM component
                    elif component.startswith("./") or component not in self.ms.colnames():
                        # check if LSM ends with @tag specification
                        if "@" in component:
                            component, tag = component.rsplit("@",1)
                        else:
                            tag = None
                        if os.path.exists(component):
                            if montblanc is None:
                                montblanc, exc = data_handler.import_montblanc()
                                if montblanc is None:
                                    print>> log, ModColor.Str("Error importing Montblanc: ")
                                    for line in traceback.format_exception(*exc):
                                        print>> log, "  " + ModColor.Str(line)
                                    print>> log, ModColor.Str("Without Montblanc, LSM functionality is not available.")
                                    raise RuntimeError("Error importing Montblanc")
                            self.use_montblanc = True
                            import TiggerSourceProvider
                            component = TiggerSourceProvider.TiggerSourceProvider(component, self.phadir,
                                                                                  dde_tag=use_ddes and tag)
                            for key in component._cluster_keys:
                                dirname = idirtag if key == 'die' else key
                                dirmodels.setdefault(dirname, []).append((component, key, subtract))
                        else:
                            raise ValueError,"model component {} is neither a valid LSM nor an MS column".format(component)
                    # else it is a visibility column component
                    else:
                        dirmodels.setdefault(idirtag, []).append((component, None, subtract))
            self.model_directions.update(dirmodels.iterkeys())
        # Now, each model is a dict of dirmodels, keyed by direction name (unnamed directions are _dir0, _dir1, etc.)
        # Get all possible direction names
        self.model_directions = sorted(self.model_directions)

        # print out the results
        print>>log(0),ModColor.Str("Using {} model(s) for {} directions(s){}".format(
                                        len(self.models),
                                        len(self.model_directions),
                                        " (DDEs explicitly disabled)" if not use_ddes else""),
                                   col="green")
        for imod, (dirmodels, weight_col) in enumerate(self.models):
            print>>log(0),"  model {} (weight {}):".format(imod, weight_col)
            for idir, dirname in enumerate(self.model_directions):
                if dirname in dirmodels:
                    comps = ""
                    for comp, tag, subtract in dirmodels[dirname]:
                        if subtract:
                            sign = "-"
                        else:
                            sign = "+" if comps else ""
                        if not tag or tag == 'die':
                            comps += "{}{}".format(sign, comp)
                        else:
                            comps += "{}{}({})".format(sign,tag, comp)
                    print>>log(0),"    direction {}: {}".format(idir, comps)
                else:
                    print>>log(0),"    direction {}: empty".format(idir)

        self.use_ddes = len(self.model_directions) > 1

        if montblanc is not None:
            self.mb_opts = mb_opts
            mblogger = logging.getLogger("montblanc")
            mblogger.propagate = False
            # NB: this assume that the first handler of the Montblanc logger is the console logger
            mblogger.handlers[0].setLevel(getattr(logging, mb_opts["verbosity"]))



    def build_taql(self, taql=None, fid=None, ddid=None):
        """
        Generate a combined TAQL query using possible options.

        Args:
            taql (str or None, optional):
                Additional TAQL query for data selection.
            fid (int or None, optional):
                Field identifier if specified, else None.
            ddid (int, list or None, optional):
                Data descriptor identifer/s if specified, else None.

        Returns:
            str:
                A TAQL query string. 
        """

        if taql:
            taqls = [ "(" + taql +")" ]
        else:
            taqls = []

        if fid is not None:
            taqls.append("FIELD_ID == %d" % fid)

        if ddid is not None:
            if isinstance(ddid,(tuple,list)):
                taqls.append("DATA_DESC_ID IN [%s]" % ",".join(map(str,ddid)))
            else:
                taqls.append("DATA_DESC_ID == %d" % ddid)

        return " && ".join(taqls)

    def fetch(self, colname, first_row=0, nrows=-1, subset=None):
        """
        Convenience function which mimics pyrap.tables.table.getcol().

        Args:
            colname (str):
                column name
            first_row (int):
                starting row
            nrows (int):
                number of rows to fetch
            subset:
                table to fetch from, else uses self.data

        Returns:
            np.ndarray:
                Result of getcol(\*args, \*\*kwargs).
        """

        return (subset or self.data).getcol(colname, first_row, nrows)

    def fetchslice(self, column, startrow=0, nrows=-1, subset=None):
        """
        Convenience function similar to fetch(), but assumes a column of NFREQxNCORR shape,
        and calls pyrap.tables.table.getcolslice() if there's a channel slice to be applied,
        else just uses getcol().
        
        Args:
            startrow (int):
                Starting row to read.
            nrows (int):
                Number of rows to read.

        Returns:
            np.ndarray:
                Result of getcolslice()
        """
        subset = subset or self.data
        print>> log(0), "reading {}".format(column)
        if self._ms_blc == None:
            return subset.getcol(column, startrow, nrows)
        return subset.getcolslice(column, self._ms_blc, self._ms_trc, self._ms_incr, startrow, nrows)

    def fetchslicenp(self, column, data, startrow=0, nrows=-1, subset=None):
        """
        Convenience function similar to fetch(), but assumes a column of NFREQxNCORR shape,
        and calls pyrap.tables.table.getcolslice() if there's a channel slice to be applied,
        else just uses getcol(). This version reads dirctly into an array in memory given by 'data'.

        Args:
            startrow (int):
                Starting row to read.
            nrows (int):
                Number of rows to read.

        Returns:
            np.ndarray:
                Result of getcolslice()
        """
        subset = subset or self.data
        if self._ms_blc == None:
            return subset.getcolnp(column, data, startrow, nrows)
        return subset.getcolslicenp(column, data, self._ms_blc, self._ms_trc, self._ms_incr, startrow, nrows)

    def putslice(self, column, value, startrow=0, nrows=-1, subset=None):
        """
        The opposite of fetchslice(). Assumes a column of NFREQxNCORR shape,
        and calls pyrap.tables.table.putcolslice() if there's a channel slice to be applied,
        else just uses putcol().
        If column is variable-shaped and the cell at startrow is not initialized, attempts to
        initialize an entire section of the column before writing the slice.

        Args:
            startrow (int):
                Starting row to write.
            nrows (int):
                Number of rows to write.

        Returns:
            np.ndarray:
                Result of putcolslice()
        """
        subset = subset or self.data
        # if no slicing, just use putcol to put the whole thing. This always works,
        # unless the MS is screwed up
        if self._ms_blc == None:
            return subset.putcol(column, value, startrow, nrows)
        if nrows<0:
            nrows = subset.nrows()
        # A variable-shape column may be uninitialized, in which case putcolslice will not work.
        # But we try it first anyway, especially if the first row of the block looks initialized
<<<<<<< HEAD
        if False and self.data.iscelldefined(column, startrow):
=======
        if False and self.data.iscelldefined(column, startrow): #@oms's patch to work around a casacore bug #a90db9bbcb41431862e9a
>>>>>>> b1a35117
            try:
                print>>log(0),"putcolslice {} {} {} {} {}".format(value.shape,self._ms_blc,self._ms_trc, startrow, nrows)
                return subset.putcolslice(column, value, self._ms_blc, self._ms_trc, [1,1], startrow, nrows)
            except Exception, exc:
                pass
        print>>log(0),"  attempting to initialize column {} rows {}:{}".format(column, startrow, startrow+nrows)
        ddid = subset.getcol("DATA_DESC_ID", 0, 1)[0]
        value0 = np.zeros((nrows, self._nchan0_orig[ddid], self.nmscorrs), value.dtype)
        value0[:, self._channel_slice, self._corr_slice] = value
        return subset.putcol(column, value0, startrow, nrows)

    def define_chunk(self, chunk_time, rebin_time, fdim=1, chunk_by=None, chunk_by_jump=0, chunks_per_tile=4, max_chunks_per_tile=0):
        """
        Fetches indexing columns (TIME, DDID, ANTENNA1/2) and defines the chunk dimensions for 
        the data.

        Args:
            tdim (int): 
                Timeslots per chunk.
            fdim (int): 
                Frequencies per chunk.
            chunk_by (str or None, optional):   
                If set, chunks will have boundaries imposed by jumps in the listed columns
            chunk_by_jump (int, optional): 
                The magnitude of a jump has to be over this value to force a chunk boundary.
            chunks_per_tile (int, optional): 
                The minimum number of chunks to be placed in a single tile.
            max_chunks_per_tile (int, optional)
                The maximum number of chunks to be placed in a single tile.
            
        Attributes:
            antea (np.ndarray): ANTENNA1 column of MS subset.
            anteb (np.ndarray): 
                ANTENNA2 column of MS subset.
            ddid_col (np.ndarray): 
                DDID column of MS subset.
            time_col (np.ndarray): 
                TIME column of MS subset.
            times (np.ndarray):    
                Timeslot index number with same size as self.time_col.
            uniq_times (np.ndarray): 
                Unique timestamps in time_col.
                
        Returns:
            max_chunks, tile_list:
                - max number of chunks per tile
                - list of tiles
        """

        self.antea = antea = self.fetch("ANTENNA1").astype(np.int64)
        self.anteb = anteb = self.fetch("ANTENNA2").astype(np.int64)
        self.rownumbers = self.data.rownumbers()
        self.time_col = time_col = self.fetch("TIME")
        self.ddid_col = ddid_col = ddid_col0 = self.fetch("DATA_DESC_ID").astype(np.int64)
        print>> log, "  read indexing columns ({} total rows)".format(len(self.time_col))
        self.do_time_rebin = False

        self.times, self.uniq_times,_ = data_handler.uniquify(time_col)
        print>> log, "  built timeslot index ({} unique timestamps)".format(len(self.uniq_times))

        chunk_timeslots, chunk_seconds = _parse_timespec(chunk_time, 1<<31, 1e+99)
        print>>log,"  max chunk size is {} timeslots and/or {} seconds".format(
            '--' if chunk_timeslots == 1<<31 else chunk_timeslots,
            '--' if chunk_seconds == 1e+99 else chunk_seconds)
        rebin_timeslots, rebin_seconds = _parse_timespec(rebin_time, 1, None)
        if rebin_seconds is not None:
            print>>log, "  computing time rebinning into {} seconds".format(rebin_seconds)
        elif rebin_timeslots > 1:
            print>>log,"  computing time rebinning by {} timeslots".format(rebin_timeslots)

        import cubical.kernels
        rebinning = cubical.kernels.import_kernel("rebinning")

        nrows0 = len(time_col)

        # this is a map from output timeslot and ddid and baseline to the output row allocated to it.
        output_row = {}

        # this is a list of rows at which rowchunks (i.e. in time) start
        timechunk_row0 = []
        # this is a map from input row0 to rebinned row (uses -row if conjugation is required, i.e. ant2<ant1)
        self.rebin_row_map = np.zeros(nrows0, np.int64)

        # count of rows in output
        nrow_out = 0                                     # number of rows allocated in output
        chunk_end_ts = chunk_end_time = None             # current end-of-chunk boundary

        # set chunk-by boundaries, if specified
        boundaries = np.zeros_like(time_col, bool)
        if chunk_by:
            for column in chunk_by:
                value = self.fetch(column)
                boundaries |= abs(np.roll(value, 1) - value) > chunk_by_jump

        for row0, (a1,a2,ts,time,ddid,boundary) in enumerate(
                zip(antea, anteb, self.times, time_col, ddid_col, boundaries)):
            # start new chunk if hit boundary
            newchunk = boundary or ts >= chunk_end_ts or time >= chunk_end_time
            if newchunk:
                timechunk_row0.append(row0)
                chunk_start_ts = ts
                chunk_start_time = time
                chunk_end_ts = ts + chunk_timeslots
                chunk_end_time = time + chunk_seconds
                # this is a map from output timeslot and ddid and baseline to the output row allocated to it.
                output_row = {}
            # work out output timeslot number (within chunk) based on rebinning factor
            if rebin_seconds is None:
                ts_out = (ts - chunk_start_ts)//rebin_timeslots
            else:
                ts_out = int((time - chunk_start_time)/rebin_seconds)

            # have we already allocated an output row for this timeslot of the rebinned a1, a2 data?
            row_key = (ts_out, a1, a2, ddid)
            row = output_row.get(row_key)
            # no, allocate one
            if row is None:
                output_row[row_key] = row = nrow_out
                nrow_out += 1
            self.rebin_row_map[row0] = row if a1<a2 else -row

        print>>log,"  found {} time chunks: {} {}".format(len(timechunk_row0),
                        " ".join(["{}:{}:{}".format(i, r, self.times[r]) for i, r in enumerate(timechunk_row0)]),
                        str(self.times[-1]+1))

        # at the end of this, we have a list of timechunk_row0: i.e. a list of starting rows for
        # each time chunk (which may composed of multiple DDIDs), plus rebin_row_map: a vector giving
        # the rebinned row number for the original row number (row0). Use this to rebin the time vector

        if nrow_out < nrows0:
            # rebin indexing columns
            self.time_col = np.zeros(nrow_out, time_col.dtype)
            self.antea    = np.zeros(nrow_out, antea.dtype)
            self.anteb    = np.zeros(nrow_out, anteb.dtype)
            self.ddid_col = np.zeros(nrow_out, ddid_col.dtype)
            rebinning.rebin_index_columns(self.time_col, time_col,
                               self.antea, antea, self.anteb, anteb, self.ddid_col, ddid_col,
                               self.rebin_row_map)

            self.times, self.uniq_times, _ = data_handler.uniquify(self.time_col)
            self.do_time_rebin = True
            print>> log, "  will rebin into {} rows ({} rebinned timeslots)".format(nrow_out, len(self.uniq_times))
            if self.output_column or self.output_model_column:
                print>> log(0, "red"), "WARNING: output columns will be upsampled from time-binned data!"
        else:
            self.rebin_row_map = np.arange(nrows0, dtype=int)
            # swap conjugate baselines
            conj = self.antea > self.anteb
            if conj.any():
                aa = self.antea[conj].copy()
                self.antea[conj] = self.anteb[conj]
                self.anteb[conj] = aa
                self.rebin_row_map[conj] *= -1

            self.do_time_rebin = False

        ## at the end of this, we have rebinned versions of
        ##      self.time_col, self.antea, self.anteb, self.ddid_col
        ## and self.rebin_row_map, giving the rebinning map (row0->row)
        ## and timechunk_row0, giving the (rebinned) starting row of each chunk


        # Number of timeslots per time chunk
        self.chunk_ntimes = []
        
        # Unique timestamps per time chunk
        self.chunk_timestamps = []
        
        # For each time chunk, create a mask for associated binned and unbinned rows
        timechunk_masks = []
        timechunk_masks0 = []

        timechunk_row = [abs(self.rebin_row_map[row0]) for row0 in timechunk_row0] + [nrow_out]
        timechunk_row0.append(nrows0)

        for tchunk in range(len(timechunk_row0) - 1):
            r0a, r0b = timechunk_row0[tchunk:tchunk + 2]
            ra, rb   = timechunk_row[tchunk:tchunk + 2]
            mask0 = np.zeros(nrows0, bool)
            mask = np.zeros(nrow_out, bool)
            mask0[r0a:r0b] = True
            mask[ra:rb] = True
            timechunk_masks0.append(mask0)
            timechunk_masks.append(mask)
            uniq_ts = np.unique(self.times[ra:rb])
            self.chunk_ntimes.append(len(uniq_ts))
            self.chunk_timestamps.append(np.unique(self.times[ra:rb]))

        # now make list of "row chunks": each element will be a tuple of (ddid, time_chunk_number, rowlist)

        chunklist = []

        self._actual_ddids = []
        for ddid in self._ddids:
            ddid_rowmask0 = ddid_col0==ddid
            ddid_rowmask = self.ddid_col==ddid
            if ddid_rowmask.any():
                self._actual_ddids.append(ddid)
                for tchunk, (mask0, mask) in enumerate(zip(timechunk_masks0, timechunk_masks)):
                    rows = np.where(ddid_rowmask & mask)[0]
                    if rows.size:
                        rows0 = np.where(ddid_rowmask0 & mask0)[0]
                        timeslice = slice(self.times[rows[0]], self.times[rows[-1]]+1)
                        chunklist.append(RowChunk(ddid, tchunk, timeslice, rows, rows0))
        self.nddid_actual = len(self._actual_ddids)

        print>>log,"  generated {} row chunks based on time and DDID".format(len(chunklist))

        # re-sort these row chunks into naturally increasing order (by first row of each chunk)
        def _compare_chunks(a, b):
            return cmp(a.rows[0], b.rows[0])
        chunklist.sort(cmp=_compare_chunks)

        if log.verbosity() > 2:
            print>>log(3),"  row chunks: {}".format(", ".join(["{} {}:{}".format(ch.tchunk, min(ch.rows0), max(ch.rows0)+1) for ch in chunklist]))

        # now, break the row chunks into tiles. Tiles are an "atom" of I/O. First, we try to define each tile as a
        # sequence of overlapping row chunks (i.e. chunks such that the first row of a subsequent chunk comes before
        # the last row of the next chunk).
        # Effectively, whether DDIDs are interleaved with timeslots or not, all per-DDIDs chunks will be grouped into a
        # single tile.
        # (If DDIDs are unequal in shape, we'll use tab.selectrows() to read them in individually.)
        # It is also possible that we end up with one chunk = one tile (i.e. no chunks overlap).


        tile_list = []
        for chunk in chunklist:
            # if rows do not overlap, start new tile with this chunk
            if not tile_list or chunk.rows0[0] > tile_list[-1].last_row0:
                tile_list.append(MSTile(self,chunk))
            # else extend previous tile
            else:
                tile_list[-1].append(chunk)

        print>> log, "  row chunks yield {} potential tiles".format(len(tile_list))

        # now, for effective I/O and parallelisation, we need to have a minimum amount of chunks per tile.
        # Coarsen our tiles to achieve this
        coarser_tile_list = [tile_list[0]]
        for tile in tile_list[1:]:
            cur_chunks = coarser_tile_list[-1].total_tf_chunks()
            new_chunks = cur_chunks + tile.total_tf_chunks()
            # start new "coarse tile" if previous coarse tile already has the min number of chunks, else
            # merge tiles together
            if cur_chunks > chunks_per_tile or new_chunks > (max_chunks_per_tile or 1e+999):
                coarser_tile_list.append(tile)
            else:
                coarser_tile_list[-1].merge(tile)

        tile_list = coarser_tile_list
        for i, tile in enumerate(tile_list):
            tile.finalize("tile {}/{}".format(i, len(tile_list)))

        max_chunks = max([tile.total_tf_chunks() for tile in tile_list])

        print>> log, "  coarsening this to {} tiles (max {} chunks per tile, based on {}/{} requested)".format(
            len(tile_list), max_chunks, chunks_per_tile, max_chunks_per_tile)

        return max_chunks, tile_list

    def define_flags(self, tile_list, flagopts):

        reinit_bitflags = flagopts.get("reinit-bitflags")
        apply_flags  = flagopts.get("apply")
        save_bitflag = flagopts.get("save")
        save_flags   = flagopts.get("save-legacy")
        auto_init    = flagopts.get("auto-init") or reinit_bitflags

        # Do we have a proper bitflag column?
        bitflags = None
        if "BITFLAG" in self.ms.colnames():
            print>> log(1), "checking MS BITFLAG column"
            # asked to re-initialize: blow it away
            if reinit_bitflags:
                print>> log(0, "red"), "will re-initialize BITFLAG column, since --flags-reinit-bitflags is set."
                print>> log(0, "red"), "WARNING: current state of FLAG column will be used to init bitflags!"
            # check for consistency: BITFLAG_ROW must be present too
            elif "BITFLAG_ROW" not in self.ms.colnames():
                print>> log(0, "red"), "WARNING: the BITFLAG_ROW column does not appear to be properly initialized. " \
                                       "This is perhaps due to a previous CubiCal run being interrupted while it was filling the column. "
            # auto-fill keyword must be cleared (otherwise a filling loop was interrupted)
            elif "AUTOINIT_IN_PROGRESS" in self.ms.colkeywordnames("BITFLAG"):
                print>> log(0, "red"), "WARNING: the BITFLAG column does not appear to be properly initialized. " \
                                       "This is perhaps due to a previous CubiCal run being interrupted while it was filling the column. "
            # all cells must be defined
            elif not all([self.data.iscelldefined("BITFLAG", i) for i in xrange(self.data.nrows())]):
                print>> log(0, "red"), "WARNING: the BITFLAG column appears to have missing cells. " \
                                       "This is perhaps due to a previous CubiCal run being interrupted while it was filling the column. "
            # OK, it's valid as best as we can tell
            else:
                print>> log(0), "the MS appears to have a properly formed BITFLAG column"
                bitflags = flagging.Flagsets(self.ms)

            # If no bitflags at this stage (though the column exists), then blow it away if auto_init is enabled.
            # Note that this arises only if (a) the column is malformed, or (b) --flags-reinit-bitflags was
            # explicitly set (which implies auto_init is set)
            if not bitflags and auto_init:
                for kw in self.ms.colkeywordnames("BITFLAG"):
                    self.ms.removecolkeyword("BITFLAG", kw)
                self.ms.removecols("BITFLAG")
                if "BITFLAG_ROW" in self.ms.colnames():
                    self.ms.removecols("BITFLAG_ROW")
                print>> log(0, "red"), "removing current BITFLAG/BITFLAG_ROW columns"
                self.reopen()

        self._apply_flags = self._apply_bitflags = self._save_bitflag = self._auto_fill_bitflag = None
        self._save_flags = bool(save_bitflag) if save_flags == "auto" else save_flags
        self._save_flags_apply = save_flags == 'apply'

        # Insert BITFLAG column, if so specified (note it may have been blown away above)
        if not bitflags and auto_init:
            self._add_column("BITFLAG", like_type='int')
            if "BITFLAG_ROW" not in self.ms.colnames():
                self._add_column("BITFLAG_ROW", like_col="FLAG_ROW", like_type='int')
            self.reopen()
            bitflags = flagging.Flagsets(self.ms)

        if auto_init:
            if type(auto_init) is not str:
                raise ValueError("Illegal --flags-auto-init setting -- a flagset name such as 'legacy' must be specified")
            if auto_init in bitflags.names():
                print>>log(0), "  bitflag '{}' already exists, will not auto-fill".format(auto_init)
            else:
                print>>log(0, "blue"), "  auto-filling bitflag '{}' from FLAG/FLAG_ROW column. Please do not interrupt this process!".format(auto_init)
                print>>log(0), "    note that all other bitflags will be cleared by this"
                self.ms.putcolkeyword("BITFLAG", "AUTOINIT_IN_PROGRESS", True)
                self._auto_fill_bitflag = bitflags.flagmask(auto_init, create=True)

                for itile, tile in enumerate(tile_list):
                    tile.fill_bitflags(self._auto_fill_bitflag)

                self.ms.removecolkeyword("BITFLAG", "AUTOINIT_IN_PROGRESS")
                print>>log(0, "blue"), "  auto-fill complete"


        # init flagcounts dict
        self.flagcounts = OrderedDict(TOTAL=0, FLAG=0)

        if bitflags:
            self._apply_flags = None
            self._apply_bitflags = 0
            if apply_flags:
                if type(apply_flags) is list:
                    apply_flags = ",".join(apply_flags)
                # --flags-apply specified as a bitmask, or a single string, or a single negated string, or a list of strings
                if type(apply_flags) is int:
                    self._apply_bitflags = apply_flags
                elif type(apply_flags) is not str:
                    raise ValueError("Illegal --flags-apply setting -- string or bitmask values expected")
                else:
                    print>>log,"  BITFLAG column defines the following flagsets: {}".format(
                        " ".join(['{}:{}'.format(name, bitflags.bits[name]) for name in bitflags.names()]))
                    if apply_flags == "FLAG":
                        self._apply_flags = True
                    elif apply_flags[0] == '-':
                        flagset = apply_flags[1:]
                        print>> log(0), "  will exclude flagset {}".format(flagset)
                        if flagset not in bitflags.bits:
                            print>>log(0,"red"),"    flagset '{}' not found -- ignoring".format(flagset)
                        self._apply_bitflags = sum([bitmask for fset, bitmask in bitflags.bits.iteritems() if fset != flagset])
                    else:
                        print>> log(0), "  will apply flagset(s) {}".format(apply_flags)
                        apply_flags = apply_flags.split(",")
                        for flagset in apply_flags:
                            if flagset not in bitflags.bits:
                                print>>log(0,"red"),"    flagset '{}' not found -- ignoring".format(flagset)
                            else:
                                self._apply_bitflags |= bitflags.bits[flagset]
            if self._apply_flags:
                print>> log, "  using flags from FLAG/FLAG_ROW columns"
            if self._apply_bitflags:
                print>> log(0, "blue"), "  applying BITFLAG mask {} to input data".format(self._apply_bitflags)
            elif not self._apply_flags:
                print>> log(0, "red"), "  no input flags will be applied!"
            if save_bitflag:
                self._save_bitflag = bitflags.flagmask(save_bitflag, create=True)
                if self._save_flags:
                    if self._save_flags_apply:
                        print>> log(0,"blue"), "  will save output flags into BITFLAG '{}' ({}), and all flags (including input) FLAG/FLAG_ROW".format(
                            save_bitflag, self._save_bitflag)
                    else:
                        print>> log(0,"blue"), "  will save output flags into BITFLAG '{}' ({}), and into FLAG/FLAG_ROW".format(save_bitflag, self._save_bitflag)
                else:
                    print>> log(0,"red"), "  will save output flags into BITFLAG '{}' ({}), but not into FLAG/FLAG_ROW".format(save_bitflag, self._save_bitflag)
            else:
                if self._save_flags:
                    if self._save_flags_apply:
                        print>> log(0, "blue"), "  will save all flags (including input) into FLAG/FLAG_ROW"
                    else:
                        print>> log(0, "blue"), "  will save output flags into FLAG/FLAG_ROW"

            for flagset in bitflags.names():
                self.flagcounts[flagset] = 0
            self.bitflags = bitflags.bits

        # else no BITFLAG -- fall back to using FLAG/FLAG_ROW if asked, but definitely can't save

        else:
            if save_bitflag:
                raise RuntimeError("No BITFLAG column in this MS. Either use --flags-auto-init to insert one, or disable --flags-save.")
            self._apply_flags = bool(apply_flags)
            self._apply_bitflags = 0
            if self._apply_flags:
                print>> log, ModColor.Str("  no BITFLAG column in this MS. Using flags from FLAG/FLAG_ROW columns")
            else:
                print>> log, ModColor.Str("  no flags will be read, since --flags-apply was not set")
            if self._save_flags:
                print>> log(0, "blue"), "  will save output flags into into FLAG/FLAG_ROW"
            self._save_flags_apply = False   # no point in saving input flags, as nothing would change
            self.bitflags = {}

        self.flagcounts['DESEL'] = 0
        self.flagcounts['IN'] = 0
        self.flagcounts['NEW'] = 0
        self.flagcounts['OUT'] = 0


    def update_flag_counts(self, counts):
        self.flagcounts.update(counts)

    def get_flag_counts(self):
        total = float(self.flagcounts['TOTAL'])
        result = []
        for name, count in self.flagcounts.iteritems():
            if name != 'TOTAL':
                result.append("{}:{:.2%}".format(name, count/total))
        return result

    def flag3_to_col(self, flag3):
        """
        Converts a 3D flag cube (ntime, nddid, nchan) back into the MS style.

        Args:
            flag3 (np.ndarray): 
                Input array which is to be made MS friendly.

        Returns:
            np.ndarray:
                Boolean array with same shape as self.obvis.
        """
        flagout = np.zeros(self._datashape, bool)

        flagout[:] = flag3[self.times, self.ddid_col, :, np.newaxis]

        return flagout

    def add_to_gain_dict(self, gains, bounds, t_int=1, f_int=1):
        """
        Adds a gain array to the gain dictionary.

        Args:
            gains (np.ndarray):
                Gains for the current chunk.
            bounds (tuple):
                Tuple of (ddid, timechunk, first_f, last_f).
            t_int (int, optional):
                Number of timeslots per solution interval.
            f_int (int, optional):
                Number of frequencies per soultion interval.
        """

        n_dir, n_tim, n_fre, n_ant, n_cor, n_cor = gains.shape

        ddid, timechunk, first_f, last_f = bounds

        timestamps = self.chunk_timestamps[timechunk]

        freqs = range(first_f,last_f)
        freq_indices = [[] for i in xrange(n_fre)]

        for f, freq in enumerate(freqs):
            freq_indices[f//f_int].append(freq)

        for d in xrange(n_dir):
            for t in xrange(n_tim):
                for f in xrange(n_fre):
                    comp_idx = (d,tuple(timestamps),tuple(freq_indices[f]))
                    self.gain_dict[comp_idx] = gains[d,t,f,:]

    def write_gain_dict(self, output_name=None):
        """
        Writes out a gain dictionary to disk.

        Args:
            output_name (str or None, optional):
                Name of output pickle file.
        """

        if output_name is None:
            output_name = self.ms_name + "/gains.p"

        cPickle.dump(self.gain_dict, open(output_name, "wb"), protocol=2)

    def _add_column (self, col_name, like_col="DATA", like_type=None):
        """
        Inserts a new column into the measurement set.

        Args:
            col_name (str): 
                Name of target column.
            like_col (str, optional): 
                Column will be patterned on the named column.
            like_type (str or None, optional): 
                If set, column type will be changed.

        Returns:
            bool:
                True if a new column was inserted, else False.
        """

        if col_name not in self.ms.colnames():
            # new column needs to be inserted -- get column description from column 'like_col'
            print>> log, "  inserting new column %s" % (col_name)
            desc = self.ms.getcoldesc(like_col)
            desc['name'] = col_name
            desc['comment'] = desc['comment'].replace(" ", "_")  # got this from Cyril, not sure why
            dminfo = self.ms.getdminfo(like_col)
            dminfo["NAME"] =  "{}-{}".format(dminfo["NAME"], col_name)
            # if a different type is specified, insert that
            if like_type:
                desc['valueType'] = like_type
            self.ms.addcols(desc, dminfo)
            return True
        return False

    def finalize(self):
        self.unlock()

    def unlock(self):
        """ Unlocks the measurement set. """

        if self.data is not None:
            self.data.unlock()
        self.ms.unlock()

    def lock(self):
        """ Locks the measurement set. """

        self.ms.lock()
        if self.data is not None:
            self.data.lock()

    def close(self):
        """ Closes the measurement set. """

        if self.data is not None:
            self.data.close()
        if self.ms is not None:
            self.ms.close()
        self.data = self.ms = None

    def flush(self):
        """ Flushes the measurement set. """

        if self.data is not None:
            self.data.flush()
        self.ms.flush()

    def reopen(self):
        """ Reopens the MS. Unfortunately, this is needed when new columns are added. """
        self.close()
        self.ms = pt.table(self.ms_name, readonly=False, ack=False)
        sortlist = "TIME"
        if self.taql:
            self.data = self.ms.query(self.taql, sortlist=sortlist)
        else:
            self.data = self.ms.sort(sortlist)

    def save_flags(self, flags):
        """
        Saves flags to column in MS.

        Args:
            flags (np.ndarray): 
                Flag values to be written to column.
        """
        
        print>>log,"Writing out new flags"
        try:
            bflag_col = self.fetch("BITFLAG")
        except Exception:
            if not self._auto_fill_bitflag:
                print>> log, ModColor.Str(traceback.format_exc().strip())
                print>> log, ModColor.Str("Error reading BITFLAG column, and --flags-auto-init is not set.")
                raise
            print>> log(0,"red"), "Error reading BITFLAG column: not fatal, since we'll auto-fill it from FLAG"
            print>> log(0,"red"), "However, it really should have been filled above, so this may be a bug."
            print>> log(0,"red"), "Please save your logfile and contact the developers."
            for line in traceback.format_exc().strip().split("\n"):
                print>> log, "    " + line
            flag_col = self.fetch("FLAG")
            bflag_col = np.zeros(flag_col.shape, np.int32)
            bflag_col[flag_col] = self._auto_fill_bitflag
        # raise specified bitflag
        print>> log, "  updating BITFLAG column flagbit %d"%self._save_bitflag
        #bflag_col[:, self._channel_slice, :] &= ~self._save_bitflag         # clear the flagbit first
        bflag_col[:, self._channel_slice, :][flags] |= self._save_bitflag
        self.data.putcol("BITFLAG", bflag_col)
        print>>log, "  updating BITFLAG_ROW column"
        self.data.putcol("BITFLAG_ROW", np.bitwise_and.reduce(bflag_col, axis=(-1,-2)))
        flag_col = bflag_col != 0
        print>> log, "  updating FLAG column ({:.2%} visibilities flagged)".format(
                                                                flag_col.sum()/float(flag_col.size))
        self.data.putcol("FLAG", flag_col)
        flag_row = flag_col.all(axis=(-1,-2))
        print>> log, "  updating FLAG_ROW column ({:.2%} rows flagged)".format(
                                                                flag_row.sum()/float(flag_row.size))
        self.data.putcol("FLAG_ROW", flag_row)
        self.data.flush()
<|MERGE_RESOLUTION|>--- conflicted
+++ resolved
@@ -829,11 +829,7 @@
             nrows = subset.nrows()
         # A variable-shape column may be uninitialized, in which case putcolslice will not work.
         # But we try it first anyway, especially if the first row of the block looks initialized
-<<<<<<< HEAD
         if False and self.data.iscelldefined(column, startrow):
-=======
-        if False and self.data.iscelldefined(column, startrow): #@oms's patch to work around a casacore bug #a90db9bbcb41431862e9a
->>>>>>> b1a35117
             try:
                 print>>log(0),"putcolslice {} {} {} {} {}".format(value.shape,self._ms_blc,self._ms_trc, startrow, nrows)
                 return subset.putcolslice(column, value, self._ms_blc, self._ms_trc, [1,1], startrow, nrows)

[build-system]
<<<<<<< HEAD
requires = ["setuptools", "wheel", "cython", "six"]
=======
requires = ["setuptools", "wheel", "six", "numpy"]
>>>>>>> 207e5af4
<|MERGE_RESOLUTION|>--- conflicted
+++ resolved
@@ -1,6 +1,2 @@
 [build-system]
-<<<<<<< HEAD
-requires = ["setuptools", "wheel", "cython", "six"]
-=======
-requires = ["setuptools", "wheel", "six", "numpy"]
->>>>>>> 207e5af4
+requires = ["setuptools", "wheel", "six", "numpy"]
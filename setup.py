# CubiCal: a radio interferometric calibration suite
# (c) 2017 Rhodes University & Jonathan S. Kenyon
# http://github.com/ratt-ru/CubiCal
# This code is distributed under the terms of GPLv2, see LICENSE.md for details
#!/usr/bin/python
# -*- coding: utf-8 -*-
#
# Copyright (c) 2017 SKA South Africa
#
# This file is part of CubeCal.
#
# This program is free software: you can redistribute it and/or modify
# it under the terms of the GNU General Public License as published by
# the Free Software Foundation, either version 3 of the License, or
# (at your option) any later version.

# This program is distributed in the hope that it will be useful,
# but WITHOUT ANY WARRANTY; without even the implied warranty of
# MERCHANTABILITY or FITNESS FOR A PARTICULAR PURPOSE.  See the
# GNU General Public License for more details.

# You should have received a copy of the GNU General Public License
# along with this program.  If not, see <http://www.gnu.org/licenses/>.

import os
import cubical
from setuptools import setup, find_packages

with open('README.md') as f:
    long_description = f.read()

try:
    import six
except ImportError:
    raise ImportError("Please install six before running install. If you're using pip 19 to install this package you should not be seeing this message.")

try:
    import numpy
except ImportError:
    raise ImportError("Please install numpy before running install. If you're using pip 19 to install this package you should not be seeing this message.")

# Check for readthedocs environment variable.

on_rtd = os.environ.get('READTHEDOCS') == 'True'

if on_rtd:
    requirements = ['numpy',
                    'numba', 
                    'futures; python_version <= "2.7"', 
                    'matplotlib',
                    'scipy']
else:
    requirements = ['future',
<<<<<<< HEAD
                    'numpy<1.17.0',
=======
                    'numpy',
                    'numba',
>>>>>>> 207e5af4
                    'python-casacore<=3.0.0; python_version <= "2.7"',
                    'python-casacore<=3.0.0; python_version >= "3.0"', 
                    'sharedarray @ git+https://gitlab.com/bennahugo/shared-array.git@master', 
                    'matplotlib<3.0',
                    'scipy',
                    'astro-tigger-lsm',
                    'six',
                    'futures; python_version <= "2.7"',
                    'astropy<3.0; python_version <= "2.7"',
                    'astropy>=3.0; python_version > "2.7"',
                    ]

setup(name='cubical',
      version=cubical.VERSION,
      description='Fast calibration implementation exploiting complex optimisation.',
      url='https://github.com/ratt-ru/CubiCal',
      classifiers=[
        "Development Status :: 3 - Alpha",
        "Intended Audience :: Science/Research",
        "License :: OSI Approved :: GNU General Public License v3 (GPLv3)",
        "Operating System :: POSIX :: Linux",
        "Programming Language :: Python",
        "Topic :: Scientific/Engineering :: Astronomy"],
      author='Jonathan Kenyon',
      author_email='jonosken@gmail.com',
      license='GNU GPL v3',
      long_description=long_description,
      long_description_content_type='text/markdown',
      packages=['cubical', 
                'cubical.data_handler',
                'cubical.machines',
                'cubical.tools', 
                'cubical.kernels', 
                'cubical.plots',
                'cubical.database',
                'cubical.madmax'],
      python_requires='<3.0' if six.PY2 else ">=3.0", #build a py2 or py3 specific wheel depending on environment (due to cython backend)
      install_requires=requirements,
      include_package_data=True,
      zip_safe=False,
      scripts = ['cubical/bin/print-cubical-stats'],
      entry_points={'console_scripts': ['gocubical = cubical.main:main']},
      extras_require={
          'lsm-support': ['montblanc @git+https://github.com/ska-sa/montblanc.git@0.6.1'],
          'degridder-support': ['ddfacet >= 0.4.0','regions>=0.4']
      }
)

<|MERGE_RESOLUTION|>--- conflicted
+++ resolved
@@ -51,12 +51,8 @@
                     'scipy']
 else:
     requirements = ['future',
-<<<<<<< HEAD
-                    'numpy<1.17.0',
-=======
                     'numpy',
                     'numba',
->>>>>>> 207e5af4
                     'python-casacore<=3.0.0; python_version <= "2.7"',
                     'python-casacore<=3.0.0; python_version >= "3.0"', 
                     'sharedarray @ git+https://gitlab.com/bennahugo/shared-array.git@master', 
